{
<<<<<<< HEAD
  "audioPath": "assets/TeQ_TTyLGMs.wav",
  "background_prompts": [],
  "backgrounds": [],
=======
  "id": "TeQ_TTyLGMs",
  "title": "Do You Want to Build a Snowman? (From \"Frozen\"/Sing-Along)",
  "uploader": "assets",
  "audioPath": "assets/audio/TeQ_TTyLGMs.wav",
  "jacket": "/images/Do You Want to Build a Snowman/letitgo.png",
  "images": ["images/Do You Want to Build a Snowman/letitgo.png"],
  "moods": [],
  "status": "Yellow",
>>>>>>> c1a93e82
  "colours": [],
  "colours_reason": [],
  "createdAt": "2025-02-23T13:01:20.255Z",
  "id": "TeQ_TTyLGMs",
  "images": [],
  "jacket": "icon.png",
  "moods": [],
  "object_prompts": [],
  "objects": ["ctures on the walls", "ke", "owman"],
  "particles": [],
  "status": "Yellow",
  "title": "Do You Want to Build a Snowman? (From \"Frozen\"/Sing-Along)",
  "updatedAt": "2025-02-23T13:01:20.257Z",
  "uploader": "assets"
}<|MERGE_RESOLUTION|>--- conflicted
+++ resolved
@@ -1,22 +1,10 @@
 {
-<<<<<<< HEAD
-  "audioPath": "assets/TeQ_TTyLGMs.wav",
-  "background_prompts": [],
-  "backgrounds": [],
-=======
   "id": "TeQ_TTyLGMs",
   "title": "Do You Want to Build a Snowman? (From \"Frozen\"/Sing-Along)",
-  "uploader": "assets",
   "audioPath": "assets/audio/TeQ_TTyLGMs.wav",
-  "jacket": "/images/Do You Want to Build a Snowman/letitgo.png",
-  "images": ["images/Do You Want to Build a Snowman/letitgo.png"],
-  "moods": [],
-  "status": "Yellow",
->>>>>>> c1a93e82
   "colours": [],
   "colours_reason": [],
   "createdAt": "2025-02-23T13:01:20.255Z",
-  "id": "TeQ_TTyLGMs",
   "images": [],
   "jacket": "icon.png",
   "moods": [],
@@ -24,7 +12,6 @@
   "objects": ["ctures on the walls", "ke", "owman"],
   "particles": [],
   "status": "Yellow",
-  "title": "Do You Want to Build a Snowman? (From \"Frozen\"/Sing-Along)",
   "updatedAt": "2025-02-23T13:01:20.257Z",
   "uploader": "assets"
 }