{
  "name": "electron-react-boilerplate",
  "version": "4.6.0",
  "description": "A foundation for scalable desktop apps",
  "license": "MIT",
  "author": {
    "name": "Electron React Boilerplate Maintainers",
    "email": "electronreactboilerplate@gmail.com",
    "url": "https://github.com/electron-react-boilerplate"
  },
  "main": "./dist/main/main.js",
  "scripts": {
    "rebuild": "node -r ts-node/register ../../.erb/scripts/electron-rebuild.js",
    "postinstall": "npm run rebuild && npm run link-modules",
    "link-modules": "node -r ts-node/register ../../.erb/scripts/link-modules.ts"
  },
  "dependencies": {
<<<<<<< HEAD
    "@types/sequelize": "^4.28.20",
    "sequelize": "^6.37.5",
    "sqlite3": "^5.1.7"
=======
    "electron-react-boilerplate": "file:"
>>>>>>> 2b5dc250
  }
}<|MERGE_RESOLUTION|>--- conflicted
+++ resolved
@@ -15,12 +15,9 @@
     "link-modules": "node -r ts-node/register ../../.erb/scripts/link-modules.ts"
   },
   "dependencies": {
-<<<<<<< HEAD
     "@types/sequelize": "^4.28.20",
+    "electron-react-boilerplate": "file:",
     "sequelize": "^6.37.5",
     "sqlite3": "^5.1.7"
-=======
-    "electron-react-boilerplate": "file:"
->>>>>>> 2b5dc250
   }
 }