--- conflicted
+++ resolved
@@ -235,23 +235,16 @@
     },
     "extraResources": [
       "./assets/**",
-<<<<<<< HEAD
-=======
-      "./test.exe",
->>>>>>> d3402f1d
       {
         "from": "./AiResources",
         "to": "./AiResources",
         "filter": [
           "**/*"
         ]
-<<<<<<< HEAD
       },
       {
         "from": "./test.exe",
         "to": "./test.exe"
-=======
->>>>>>> d3402f1d
       }
     ],
     "publish": [
