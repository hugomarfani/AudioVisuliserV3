{
  "name": "electron-react-boilerplate",
  "productName": "ElectronReact",
  "version": "0.10.0",
  "description": "Electron application boilerplate based on React, React Router, Webpack, React Hot Loader for rapid application development",
  "main": "main.js",
  "scripts": {
    "test": "cross-env NODE_ENV=test BABEL_DISABLE_CACHE=1 mocha --compilers js:babel-register --recursive --require ./test/setup.js test/**/*.spec.js",
    "test-watch": "npm test -- --watch",
    "test-e2e": "cross-env NODE_ENV=test BABEL_DISABLE_CACHE=1 mocha --compilers js:babel-register --require ./test/setup.js ./test/e2e.js",
    "lint": "eslint --format=node_modules/eslint-formatter-pretty app test *.js",
    "hot-server": "cross-env NODE_ENV=development node -r babel-register server.js",
    "build-main": "cross-env NODE_ENV=production node -r babel-register ./node_modules/webpack/bin/webpack --config webpack.config.electron.js --progress --profile --colors",
    "build-renderer": "cross-env NODE_ENV=production node -r babel-register ./node_modules/webpack/bin/webpack --config webpack.config.production.js --progress --profile --colors",
    "build": "npm run build-main && npm run build-renderer",
    "start": "cross-env NODE_ENV=production electron ./",
    "start-hot": "cross-env HOT=1 NODE_ENV=development electron -r babel-register -r babel-polyfill ./main.development",
    "package": "cross-env NODE_ENV=production node -r babel-register -r babel-polyfill package.js",
    "package-all": "npm run package -- --all",
    "postinstall": "node node_modules/fbjs-scripts/node/check-dev-engines.js package.json",
    "dev": "concurrently --kill-others \"npm run hot-server\" \"npm run start-hot\"",
    "cleanup": "mop -v"
  },
  "bin": {
    "electron": "./node_modules/.bin/electron"
  },
  "repository": {
    "type": "git",
    "url": "git+https://github.com/chentsulin/electron-react-boilerplate.git"
  },
  "author": {
    "name": "C. T. Lin",
    "email": "chentsulin@gmail.com",
    "url": "https://github.com/chentsulin"
  },
  "license": "MIT",
  "bugs": {
    "url": "https://github.com/chentsulin/electron-react-boilerplate/issues"
  },
  "keywords": [
    "electron",
    "boilerplate",
    "react",
    "react-router",
    "flux",
    "webpack",
    "react-hot"
  ],
  "homepage": "https://github.com/chentsulin/electron-react-boilerplate#readme",
  "devDependencies": {
    "asar": "^0.12.3",
    "babel-core": "^6.17.0",
    "babel-eslint": "^7.0.0",
    "babel-loader": "^6.2.5",
    "babel-plugin-add-module-exports": "^0.2.1",
    "babel-plugin-dev-expression": "^0.2.1",
    "babel-plugin-tcomb": "^0.3.17",
    "babel-plugin-webpack-loaders": "^0.8.0",
    "babel-polyfill": "^6.16.0",
    "babel-preset-es2015": "^6.16.0",
    "babel-preset-react": "^6.16.0",
    "babel-preset-react-hmre": "^1.1.1",
    "babel-preset-react-optimize": "^1.0.1",
    "babel-preset-stage-0": "^6.16.0",
    "babel-register": "^6.16.3",
    "boiler-room-custodian": "^0.4.2",
    "chai": "^3.5.0",
    "concurrently": "^3.1.0",
    "cross-env": "^3.1.1",
    "css-loader": "^0.25.0",
    "del": "^2.2.2",
    "devtron": "^1.3.0",
    "electron": "^1.4.3",
    "electron-devtools-installer": "^2.0.1",
    "electron-packager": "^8.1.0",
    "electron-rebuild": "^1.2.1",
    "enzyme": "^2.4.1",
    "eslint": "^3.7.1",
    "eslint-config-airbnb": "^12.0.0",
    "eslint-formatter-pretty": "^1.0.0",
    "eslint-import-resolver-webpack": "^0.6.0",
    "eslint-plugin-flowtype": "^2.20.0",
    "eslint-plugin-flowtype-errors": "^1.3.1",
    "eslint-plugin-import": "^2.0.0",
    "eslint-plugin-jsx-a11y": "^2.2.2",
<<<<<<< HEAD
    "eslint-plugin-promise": "^2.0.1",
=======
    "eslint-plugin-mocha": "^4.6.0",
>>>>>>> 2ffd0a48
    "eslint-plugin-react": "^6.3.0",
    "express": "^4.14.0",
    "extract-text-webpack-plugin": "^1.0.1",
    "fbjs-scripts": "^0.7.1",
    "jsdom": "^9.6.0",
    "json-loader": "^0.5.4",
    "minimist": "^1.2.0",
    "mocha": "^3.1.0",
    "node-libs-browser": "^1.0.0",
    "react-addons-test-utils": "^15.3.2",
    "redux-logger": "^2.7.0",
    "sinon": "^1.17.6",
    "spectron": "^3.4.0",
    "style-loader": "^0.13.1",
    "tcomb": "^3.2.15",
    "webpack": "^1.13.2",
    "webpack-dev-middleware": "^1.8.3",
    "webpack-hot-middleware": "^2.12.2",
    "webpack-merge": "^0.14.1",
    "webpack-validator": "^2.2.9"
  },
  "dependencies": {
    "css-modules-require-hook": "^4.0.5",
    "electron-debug": "^1.0.1",
    "font-awesome": "^4.6.3",
    "postcss": "^5.2.4",
    "react": "^15.3.2",
    "react-dom": "^15.3.2",
    "react-redux": "^4.4.5",
    "react-router": "^2.8.1",
    "react-router-redux": "^4.0.6",
    "redux": "^3.6.0",
    "redux-thunk": "^2.1.0",
    "source-map-support": "^0.4.3"
  },
  "devEngines": {
    "node": "4.x || 5.x || 6.x",
    "npm": "3.x"
  }
}<|MERGE_RESOLUTION|>--- conflicted
+++ resolved
@@ -83,11 +83,8 @@
     "eslint-plugin-flowtype-errors": "^1.3.1",
     "eslint-plugin-import": "^2.0.0",
     "eslint-plugin-jsx-a11y": "^2.2.2",
-<<<<<<< HEAD
     "eslint-plugin-promise": "^2.0.1",
-=======
     "eslint-plugin-mocha": "^4.6.0",
->>>>>>> 2ffd0a48
     "eslint-plugin-react": "^6.3.0",
     "express": "^4.14.0",
     "extract-text-webpack-plugin": "^1.0.1",
