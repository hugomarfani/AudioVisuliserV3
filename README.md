<img src=".erb/img/erb-banner.svg" width="100%" />

<br>

<p>
  Electron React Boilerplate uses <a href="https://electron.atom.io/">Electron</a>, <a href="https://facebook.github.io/react/">React</a>, <a href="https://github.com/reactjs/react-router">React Router</a>, <a href="https://webpack.js.org/">Webpack</a> and <a href="https://www.npmjs.com/package/react-refresh">React Fast Refresh</a>.
</p>

<br>

<div align="center">

[![Build Status][github-actions-status]][github-actions-url]
[![Github Tag][github-tag-image]][github-tag-url]
[![Discord](https://badgen.net/badge/icon/discord?icon=discord&label)](https://discord.gg/Fjy3vfgy5q)

[![OpenCollective](https://opencollective.com/electron-react-boilerplate-594/backers/badge.svg)](#backers)
[![OpenCollective](https://opencollective.com/electron-react-boilerplate-594/sponsors/badge.svg)](#sponsors)
[![StackOverflow][stackoverflow-img]][stackoverflow-url]

</div>

## Install

Clone the repo and install dependencies:

```bash
git clone --depth 1 --branch main https://github.com/electron-react-boilerplate/electron-react-boilerplate.git your-project-name
cd your-project-name
npm install

<<<<<<< HEAD
cd release/app
npm install sqlite3 sequelize

=======
npm install p5
npm i --save-dev @types/p5
npm install yt-dlp-exec fluent-ffmpeg
>>>>>>> 2b5dc250

```

To run the LLM command from the app:

1. Download the gemma-2-9b-it-int4-ov from the huggingface model hub [here](https://huggingface.co/OpenVINO/gemma-2-9b-it-int4-ov)
2. Place the model directory in the `AiResources` directory with the name "gemma-2-9b-it-int4-ov"
3. Download the openvino installer zip file from [here](https://storage.openvinotoolkit.org/repositories/openvino_genai/packages/2025.0/windows)
4. Extract the zip file and rename the directory to `openvino_2025` and place it in the `AiResources` directory
5. Run the app as usual and the LLM should be available in the dropdown from File -> Run Gemma Test

To compile the exe file for gemma:

1. Run the following command in the terminal

```bash
AiResources/openvino_2025/setupvars.ps1
cd external
cmake -G "Visual Studio 16 2019" -A x64 -DCMAKE_BUILD_TYPE=Release -S ./project -B ./build
cmake --build ./build --config Release
```

2. The exe file will be located in the `external/build/Release` directory

3. Place the exe file in the root directory of the app

**Having issues installing? See our [debugging guide](https://github.com/electron-react-boilerplate/electron-react-boilerplate/issues/400)**

## Starting Development

Start the app in the `dev` environment:

```bash
npm start
```

## Packaging for Production

To package apps for the local platform:

```bash
npm run package
```

## Docs

See our [docs and guides here](https://electron-react-boilerplate.js.org/docs/installation)

## Community

Join our Discord: https://discord.gg/Fjy3vfgy5q

## Sponsors

<a href="https://palette.dev">
  <img src=".erb/img/palette-sponsor-banner.svg" width="100%" />
</a>

## Donations

**Donations will ensure the following:**

- 🔨 Long term maintenance of the project
- 🛣 Progress on the [roadmap](https://electron-react-boilerplate.js.org/docs/roadmap)
- 🐛 Quick responses to bug reports and help requests

## Backers

Support us with a monthly donation and help us continue our activities. [[Become a backer](https://opencollective.com/electron-react-boilerplate-594#backer)]

<a href="https://opencollective.com/electron-react-boilerplate-594/backer/0/website" target="_blank"><img src="https://opencollective.com/electron-react-boilerplate-594/backer/0/avatar.svg"></a>
<a href="https://opencollective.com/electron-react-boilerplate-594/backer/1/website" target="_blank"><img src="https://opencollective.com/electron-react-boilerplate-594/backer/1/avatar.svg"></a>
<a href="https://opencollective.com/electron-react-boilerplate-594/backer/2/website" target="_blank"><img src="https://opencollective.com/electron-react-boilerplate-594/backer/2/avatar.svg"></a>
<a href="https://opencollective.com/electron-react-boilerplate-594/backer/3/website" target="_blank"><img src="https://opencollective.com/electron-react-boilerplate-594/backer/3/avatar.svg"></a>
<a href="https://opencollective.com/electron-react-boilerplate-594/backer/4/website" target="_blank"><img src="https://opencollective.com/electron-react-boilerplate-594/backer/4/avatar.svg"></a>
<a href="https://opencollective.com/electron-react-boilerplate-594/backer/5/website" target="_blank"><img src="https://opencollective.com/electron-react-boilerplate-594/backer/5/avatar.svg"></a>
<a href="https://opencollective.com/electron-react-boilerplate-594/backer/6/website" target="_blank"><img src="https://opencollective.com/electron-react-boilerplate-594/backer/6/avatar.svg"></a>
<a href="https://opencollective.com/electron-react-boilerplate-594/backer/7/website" target="_blank"><img src="https://opencollective.com/electron-react-boilerplate-594/backer/7/avatar.svg"></a>
<a href="https://opencollective.com/electron-react-boilerplate-594/backer/8/website" target="_blank"><img src="https://opencollective.com/electron-react-boilerplate-594/backer/8/avatar.svg"></a>
<a href="https://opencollective.com/electron-react-boilerplate-594/backer/9/website" target="_blank"><img src="https://opencollective.com/electron-react-boilerplate-594/backer/9/avatar.svg"></a>
<a href="https://opencollective.com/electron-react-boilerplate-594/backer/10/website" target="_blank"><img src="https://opencollective.com/electron-react-boilerplate-594/backer/10/avatar.svg"></a>
<a href="https://opencollective.com/electron-react-boilerplate-594/backer/11/website" target="_blank"><img src="https://opencollective.com/electron-react-boilerplate-594/backer/11/avatar.svg"></a>
<a href="https://opencollective.com/electron-react-boilerplate-594/backer/12/website" target="_blank"><img src="https://opencollective.com/electron-react-boilerplate-594/backer/12/avatar.svg"></a>
<a href="https://opencollective.com/electron-react-boilerplate-594/backer/13/website" target="_blank"><img src="https://opencollective.com/electron-react-boilerplate-594/backer/13/avatar.svg"></a>
<a href="https://opencollective.com/electron-react-boilerplate-594/backer/14/website" target="_blank"><img src="https://opencollective.com/electron-react-boilerplate-594/backer/14/avatar.svg"></a>
<a href="https://opencollective.com/electron-react-boilerplate-594/backer/15/website" target="_blank"><img src="https://opencollective.com/electron-react-boilerplate-594/backer/15/avatar.svg"></a>
<a href="https://opencollective.com/electron-react-boilerplate-594/backer/16/website" target="_blank"><img src="https://opencollective.com/electron-react-boilerplate-594/backer/16/avatar.svg"></a>
<a href="https://opencollective.com/electron-react-boilerplate-594/backer/17/website" target="_blank"><img src="https://opencollective.com/electron-react-boilerplate-594/backer/17/avatar.svg"></a>
<a href="https://opencollective.com/electron-react-boilerplate-594/backer/18/website" target="_blank"><img src="https://opencollective.com/electron-react-boilerplate-594/backer/18/avatar.svg"></a>
<a href="https://opencollective.com/electron-react-boilerplate-594/backer/19/website" target="_blank"><img src="https://opencollective.com/electron-react-boilerplate-594/backer/19/avatar.svg"></a>
<a href="https://opencollective.com/electron-react-boilerplate-594/backer/20/website" target="_blank"><img src="https://opencollective.com/electron-react-boilerplate-594/backer/20/avatar.svg"></a>
<a href="https://opencollective.com/electron-react-boilerplate-594/backer/21/website" target="_blank"><img src="https://opencollective.com/electron-react-boilerplate-594/backer/21/avatar.svg"></a>
<a href="https://opencollective.com/electron-react-boilerplate-594/backer/22/website" target="_blank"><img src="https://opencollective.com/electron-react-boilerplate-594/backer/22/avatar.svg"></a>
<a href="https://opencollective.com/electron-react-boilerplate-594/backer/23/website" target="_blank"><img src="https://opencollective.com/electron-react-boilerplate-594/backer/23/avatar.svg"></a>
<a href="https://opencollective.com/electron-react-boilerplate-594/backer/24/website" target="_blank"><img src="https://opencollective.com/electron-react-boilerplate-594/backer/24/avatar.svg"></a>
<a href="https://opencollective.com/electron-react-boilerplate-594/backer/25/website" target="_blank"><img src="https://opencollective.com/electron-react-boilerplate-594/backer/25/avatar.svg"></a>
<a href="https://opencollective.com/electron-react-boilerplate-594/backer/26/website" target="_blank"><img src="https://opencollective.com/electron-react-boilerplate-594/backer/26/avatar.svg"></a>
<a href="https://opencollective.com/electron-react-boilerplate-594/backer/27/website" target="_blank"><img src="https://opencollective.com/electron-react-boilerplate-594/backer/27/avatar.svg"></a>
<a href="https://opencollective.com/electron-react-boilerplate-594/backer/28/website" target="_blank"><img src="https://opencollective.com/electron-react-boilerplate-594/backer/28/avatar.svg"></a>
<a href="https://opencollective.com/electron-react-boilerplate-594/backer/29/website" target="_blank"><img src="https://opencollective.com/electron-react-boilerplate-594/backer/29/avatar.svg"></a>

## Sponsors

Become a sponsor and get your logo on our README on Github with a link to your site. [[Become a sponsor](https://opencollective.com/electron-react-boilerplate-594-594#sponsor)]

<a href="https://opencollective.com/electron-react-boilerplate-594/sponsor/0/website" target="_blank"><img src="https://opencollective.com/electron-react-boilerplate-594/sponsor/0/avatar.svg"></a>
<a href="https://opencollective.com/electron-react-boilerplate-594/sponsor/1/website" target="_blank"><img src="https://opencollective.com/electron-react-boilerplate-594/sponsor/1/avatar.svg"></a>
<a href="https://opencollective.com/electron-react-boilerplate-594/sponsor/2/website" target="_blank"><img src="https://opencollective.com/electron-react-boilerplate-594/sponsor/2/avatar.svg"></a>
<a href="https://opencollective.com/electron-react-boilerplate-594/sponsor/3/website" target="_blank"><img src="https://opencollective.com/electron-react-boilerplate-594/sponsor/3/avatar.svg"></a>
<a href="https://opencollective.com/electron-react-boilerplate-594/sponsor/4/website" target="_blank"><img src="https://opencollective.com/electron-react-boilerplate-594/sponsor/4/avatar.svg"></a>
<a href="https://opencollective.com/electron-react-boilerplate-594/sponsor/5/website" target="_blank"><img src="https://opencollective.com/electron-react-boilerplate-594/sponsor/5/avatar.svg"></a>
<a href="https://opencollective.com/electron-react-boilerplate-594/sponsor/6/website" target="_blank"><img src="https://opencollective.com/electron-react-boilerplate-594/sponsor/6/avatar.svg"></a>
<a href="https://opencollective.com/electron-react-boilerplate-594/sponsor/7/website" target="_blank"><img src="https://opencollective.com/electron-react-boilerplate-594/sponsor/7/avatar.svg"></a>
<a href="https://opencollective.com/electron-react-boilerplate-594/sponsor/8/website" target="_blank"><img src="https://opencollective.com/electron-react-boilerplate-594/sponsor/8/avatar.svg"></a>
<a href="https://opencollective.com/electron-react-boilerplate-594/sponsor/9/website" target="_blank"><img src="https://opencollective.com/electron-react-boilerplate-594/sponsor/9/avatar.svg"></a>
<a href="https://opencollective.com/electron-react-boilerplate-594/sponsor/10/website" target="_blank"><img src="https://opencollective.com/electron-react-boilerplate-594/sponsor/10/avatar.svg"></a>
<a href="https://opencollective.com/electron-react-boilerplate-594/sponsor/11/website" target="_blank"><img src="https://opencollective.com/electron-react-boilerplate-594/sponsor/11/avatar.svg"></a>
<a href="https://opencollective.com/electron-react-boilerplate-594/sponsor/12/website" target="_blank"><img src="https://opencollective.com/electron-react-boilerplate-594/sponsor/12/avatar.svg"></a>
<a href="https://opencollective.com/electron-react-boilerplate-594/sponsor/13/website" target="_blank"><img src="https://opencollective.com/electron-react-boilerplate-594/sponsor/13/avatar.svg"></a>
<a href="https://opencollective.com/electron-react-boilerplate-594/sponsor/14/website" target="_blank"><img src="https://opencollective.com/electron-react-boilerplate-594/sponsor/14/avatar.svg"></a>
<a href="https://opencollective.com/electron-react-boilerplate-594/sponsor/15/website" target="_blank"><img src="https://opencollective.com/electron-react-boilerplate-594/sponsor/15/avatar.svg"></a>
<a href="https://opencollective.com/electron-react-boilerplate-594/sponsor/16/website" target="_blank"><img src="https://opencollective.com/electron-react-boilerplate-594/sponsor/16/avatar.svg"></a>
<a href="https://opencollective.com/electron-react-boilerplate-594/sponsor/17/website" target="_blank"><img src="https://opencollective.com/electron-react-boilerplate-594/sponsor/17/avatar.svg"></a>
<a href="https://opencollective.com/electron-react-boilerplate-594/sponsor/18/website" target="_blank"><img src="https://opencollective.com/electron-react-boilerplate-594/sponsor/18/avatar.svg"></a>
<a href="https://opencollective.com/electron-react-boilerplate-594/sponsor/19/website" target="_blank"><img src="https://opencollective.com/electron-react-boilerplate-594/sponsor/19/avatar.svg"></a>
<a href="https://opencollective.com/electron-react-boilerplate-594/sponsor/20/website" target="_blank"><img src="https://opencollective.com/electron-react-boilerplate-594/sponsor/20/avatar.svg"></a>
<a href="https://opencollective.com/electron-react-boilerplate-594/sponsor/21/website" target="_blank"><img src="https://opencollective.com/electron-react-boilerplate-594/sponsor/21/avatar.svg"></a>
<a href="https://opencollective.com/electron-react-boilerplate-594/sponsor/22/website" target="_blank"><img src="https://opencollective.com/electron-react-boilerplate-594/sponsor/22/avatar.svg"></a>
<a href="https://opencollective.com/electron-react-boilerplate-594/sponsor/23/website" target="_blank"><img src="https://opencollective.com/electron-react-boilerplate-594/sponsor/23/avatar.svg"></a>
<a href="https://opencollective.com/electron-react-boilerplate-594/sponsor/24/website" target="_blank"><img src="https://opencollective.com/electron-react-boilerplate-594/sponsor/24/avatar.svg"></a>
<a href="https://opencollective.com/electron-react-boilerplate-594/sponsor/25/website" target="_blank"><img src="https://opencollective.com/electron-react-boilerplate-594/sponsor/25/avatar.svg"></a>
<a href="https://opencollective.com/electron-react-boilerplate-594/sponsor/26/website" target="_blank"><img src="https://opencollective.com/electron-react-boilerplate-594/sponsor/26/avatar.svg"></a>
<a href="https://opencollective.com/electron-react-boilerplate-594/sponsor/27/website" target="_blank"><img src="https://opencollective.com/electron-react-boilerplate-594/sponsor/27/avatar.svg"></a>
<a href="https://opencollective.com/electron-react-boilerplate-594/sponsor/28/website" target="_blank"><img src="https://opencollective.com/electron-react-boilerplate-594/sponsor/28/avatar.svg"></a>
<a href="https://opencollective.com/electron-react-boilerplate-594/sponsor/29/website" target="_blank"><img src="https://opencollective.com/electron-react-boilerplate-594/sponsor/29/avatar.svg"></a>

## Maintainers

- [Amila Welihinda](https://github.com/amilajack)
- [John Tran](https://github.com/jooohhn)
- [C. T. Lin](https://github.com/chentsulin)
- [Jhen-Jie Hong](https://github.com/jhen0409)

## License

MIT © [Electron React Boilerplate](https://github.com/electron-react-boilerplate)

[github-actions-status]: https://github.com/electron-react-boilerplate/electron-react-boilerplate/workflows/Test/badge.svg
[github-actions-url]: https://github.com/electron-react-boilerplate/electron-react-boilerplate/actions
[github-tag-image]: https://img.shields.io/github/tag/electron-react-boilerplate/electron-react-boilerplate.svg?label=version
[github-tag-url]: https://github.com/electron-react-boilerplate/electron-react-boilerplate/releases/latest
[stackoverflow-img]: https://img.shields.io/badge/stackoverflow-electron_react_boilerplate-blue.svg
[stackoverflow-url]: https://stackoverflow.com/questions/tagged/electron-react-boilerplate<|MERGE_RESOLUTION|>--- conflicted
+++ resolved
@@ -29,15 +29,14 @@
 cd your-project-name
 npm install
 
-<<<<<<< HEAD
 cd release/app
 npm install sqlite3 sequelize
 
-=======
+
+
 npm install p5
 npm i --save-dev @types/p5
 npm install yt-dlp-exec fluent-ffmpeg
->>>>>>> 2b5dc250
 
 ```
 
