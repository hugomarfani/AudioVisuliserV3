<img src="https://github.com/user-attachments/assets/80050446-233a-4f93-bd3e-787dcfb152b4" width="50%" />

<img src="https://github.com/user-attachments/assets/20b32e75-1976-493c-b55f-8d566c552cf5" width="100%" />


<br>


## Project Overview
This project provides an affordable, AI-powered sensory room designed to support autistic children by creating immersive, adaptive environments tailored to their emotional needs. Using accessible hardware like Intel-based computers, Philips Hue lights, and motion-tracking technology, the room dynamically responds to speech and gestures, adjusting visuals, sounds, and lighting. By enabling intuitive interactions and emotional regulation through sensory stimuli, this solution offers an effective and scalable approach to improving communication skills, emotional resilience, and overall comfort for children with autism.

### Particle Visualiser

![Particles-ezgif com-video-to-gif-converter](https://github.com/user-attachments/assets/9fec7dc5-f390-47bc-8335-eced2294a0fa)

The Particle Visualiser creates dynamic, responsive and interactive particle systems tailored to each song's theme and mood. Using a physics-based engine, particles exhibit realistic behaviors including gravity, bounce effects, air resistance, and custom lifespans.

Key features include:

- **Customizable Particles**: Each particle type has adjustable physical properties (weight, gravity, bounce, air resistance, lifespan) that can be modified through an intuitive settings interface.
  
- **Custom Imagery**: Upload and manage multiple images for each particle type, allowing for rich visual diversity.
  
- **Interactive Experience**: Particles respond to user interaction - they can be generated with clicks and move according to the music's rhythm and intensity.
  
- **Song-Specific Selection**: Each song can have multiple particle types assigned to it, with a simple interface to add or remove particles based on the desired visual effect and mood.
  
- **Create Custom Particles**: Users can create their own particle types with custom names and configure all their properties to achieve unique visual effects.
  
- **Glow Effects**: Toggle glow effects for particles to enhance visual appeal during moments of musical intensity.

The particle system is designed to be highly performant while providing soothing yet engaging visual representations of sound that can be fully customized to support different sensory preferences and needs.

### Shader Visualiser

![ezgif-7490fcba69ce7e](https://github.com/user-attachments/assets/ae00afd0-27ca-423f-93c2-6d845fa9484a)

The shader visual allows you to interact with the particles simply by moving your mouse (or hand gestures with motion input, COMING SOON!). The particles read from a specific texture and will make move ments according to the music at the same time.

You can also set colour, background and particle shape yourself from the settings in each song.

### Hue Integration
Our integration with the Philips Hue Entertainment API provides an immersive experience, synchronising room lighting in real-time with on-screen visuals and audio. Lights dynamically respond to music beats, vocals, and directional cues—for example, on-screen activity occurring on the right side will trigger more intense lighting effects on the corresponding side of the room, creating an engaging and interactive environment.

## Installation 

### Recommended Installation
Download our zip file from our release on github. The zip file contains `SuperHappySpace.exe`, which is the main executable for our product.

### Github installation

1. Clone the repository
TODO: Change to closed repo
```shell
git clone git@github.com:hugomarfani/AudioVisuliserV3.git
```

2. Install dependencies

#### Node.js dependencies
```shell
npm install
```

#### AI dependencies

Go to the resources folder from the root directory. This will automatically contain the executables required.
```shell
cd resources
```

For default settings (in accordance with our product created for Super Happy Space), create a directory named `AiResources` and download the models in there either manually or using git lfs
```shell
mkdir AiResources
cd AiResources
# download and move all 3 models from huggingface here
```
If using git to install the models:
1. download Git LFS following the instructions [here](https://docs.github.com/en/repositories/working-with-files/managing-large-files/installing-git-large-file-storage)
2. Run the following commands
```shell
git lfs install
git clone https://huggingface.co/OpenVINO/distil-whisper-large-v3-int8-ov
git clone https://huggingface.co/OpenVINO/gemma-2-9b-it-int4-ov
git clone https://huggingface.co/IDKiro/sdxs-512-dreamshaper
```

Otherwise, download the models from the following links:
1. [distil-whisper-large-v3-int8-ov](https://huggingface.co/OpenVINO/distil-whisper-large-v3-int8-ov)
2. [gemma-2-9b-it-int4-ov](https://huggingface.co/OpenVINO/gemma-2-9b-it-int4-ov)
3. [sdxs-512-dreamshaper](https://huggingface.co/IDKiro/sdxs-512-dreamshaper)

And place them in the `AiResources` directory.

Finally, download the openvino package from the zip file [here](https://storage.openvinotoolkit.org/repositories/openvino_genai/packages/2025.0/windows).
Unzip the file and rename it to `openvino_2025` and place it in the `AiResources` directory.

## Compiling from Source

### OpenVINO C++ 

The C++ implementation using OpenVINO and OpenVINO GenAI library has 2 ways to compile, using a dynamic library format or a static library format. The dynamic library format is recommended.

#### Dynamic Build 

Download the openvino package from the zip file [here](https://storage.openvinotoolkit.org/repositories/openvino_genai/packages/2025.0/windows).
Unzip the file and rename it to `openvino_2025` and place it in the `AiResources` directory.

Run the setup script from the root directory
```shell
./resources/AiResources/openvino_2025/setupvars.bat
# or setupvars.ps1 for powershell systems
```

From the root directory, move to the external directory and create a build directory
```shell
cd external
mkdir build
``` 

Run the following commands to build the project
```shell
cmake -S ./project -B ./build
cmake --build ./build --config Release
```

The executable will be in under `./external/build/Release/cppVer.exe`. 
Move this file to `./resources` to be used by the main application.


#### Static Build 

It is possible to create static build of openvino from the source files. However, this is not a recommended method as it is more complex and the nuumber of errors the user encounters heavily depends on their setup.

First clone the necessary repositories and submodules
```shell
git clone https://github.com/openvinotoolkit/openvino.git
git clone https://github.com/openvinotoolkit/openvino.genai.git
git submodule update --init --recursive
mkdir build & cd build
```

Run the following commands to build the project, assuming you have Visual Studio 2019 installed, choose the correct generator for your system.
```shell
cmake -G "Visual Studio 16 2019" -DBUILD_SHARED_LIBS=OFF -DCMAKE_BUILD_TYPE=Release -DCMAKE_TOOLCHAIN_FILE={path to openvino}/cmake/toolchains/mt.runtime.win32.toolchain.cmake -DOPENVINO_EXTRA_MODULES={path to openvion.genai} ../openvino 
```

Compile the cmake project
```shell
cmake --build . --target openvino --config Release 
```

Install the project onto your machine
```shell
cmake -DCMAKE_INSTALL_PREFIX=C:\Users\billy\Documents\coding\temp\install -P .\build\cmake_install.cmake 
```

After these steps, the openvino library will be installed on your machine and it should be possible to link it to the C++ project using cmake.


### Diffusers Python Pyinstaller 
Go to the external directory and run the following command:
```shell
cd external
pip install requirements.txt
pyinstaller –F SD.py 
```
The build was done with python version 3.10.0. The executable will be in the `dist` folder. Move the executable to the resources folder to be used by the main application.

<<<<<<< HEAD
=======

## Starting Development

Start the app in the `dev` environment:

```bash
npm start
```

>>>>>>> a8522abf
## Packaging for Production

To package apps for the local platform:

```bash
npm run package
```

The folder with the executable will be under `./release/build` under the name `win-unpacked`.

## Coders
- [Hugo Marfani](https://github.com/hugomarfani)
- [Horesh Lopian](https://github.com/HoreshLupi)
- [Kiminao Usami](https://github.com/NaokiRe)
- [Aiden Cheng](https://github.com/AidCheng)

## Dependencies
This repository was forked off [electron-react-boilerplate](https://github.com/electron-react-boilerplate/electron-react-boilerplate).

### Maintainers for Electron Boilerplate

- [Amila Welihinda](https://github.com/amilajack)
- [John Tran](https://github.com/jooohhn)
- [C. T. Lin](https://github.com/chentsulin)
- [Jhen-Jie Hong](https://github.com/jhen0409)

<!-- ### License

MIT © [Electron React Boilerplate](https://github.com/electron-react-boilerplate)

[github-actions-status]: https://github.com/electron-react-boilerplate/electron-react-boilerplate/workflows/Test/badge.svg
[github-actions-url]: https://github.com/electron-react-boilerplate/electron-react-boilerplate/actions
[github-tag-image]: https://img.shields.io/github/tag/electron-react-boilerplate/electron-react-boilerplate.svg?label=version
[github-tag-url]: https://github.com/electron-react-boilerplate/electron-react-boilerplate/releases/latest
[stackoverflow-img]: https://img.shields.io/badge/stackoverflow-electron_react_boilerplate-blue.svg
[stackoverflow-url]: https://stackoverflow.com/questions/tagged/electron-react-boilerplate --><|MERGE_RESOLUTION|>--- conflicted
+++ resolved
@@ -167,8 +167,6 @@
 ```
 The build was done with python version 3.10.0. The executable will be in the `dist` folder. Move the executable to the resources folder to be used by the main application.
 
-<<<<<<< HEAD
-=======
 
 ## Starting Development
 
@@ -178,7 +176,6 @@
 npm start
 ```
 
->>>>>>> a8522abf
 ## Packaging for Production
 
 To package apps for the local platform:
