/* eslint global-require: off, no-console: off, promise/always-return: off */

/**
 * This module executes inside of electron's main process. You can start
 * electron renderer process from here and communicate with the other processes
 * through IPC.
 *
 * When running `npm run build` or `npm run build:main`, this file is compiled to
 * `./src/main.js` using webpack. This gives us some performance wins.
 */
import path from 'path';
import { app, BrowserWindow, shell, ipcMain } from 'electron';
import { autoUpdater } from 'electron-updater';
import log from 'electron-log';
import { exec, spawn } from 'child_process';
import MenuBuilder from './menu';
import { resolveHtmlPath } from './util';
<<<<<<< HEAD
import initDatabase from '../database/init';
import { UserDB } from '../database/models/User';
import { db } from '../database/config';
import Song from '../database/models/Song';
=======
import { downloadYoutubeAudio } from '../youtube/youtubeToMP3';
import { downloadYoutubeAudio as downloadYoutubeAudioWav } from '../youtube/youtubeToWav';
>>>>>>> 2b5dc250

class AppUpdater {
  constructor() {
    log.transports.file.level = 'info';
    autoUpdater.logger = log;
    autoUpdater.checkForUpdatesAndNotify();
  }
}

let mainWindow: BrowserWindow | null = null;

const ps1Path = path.join(
  app.getAppPath(),
  'AiResources/openvino_2025/setupvars.ps1',
);
const exePath = path.join(app.getAppPath(), 'test.exe');

ipcMain.on('ipc-example', async (event, arg) => {
  const msgTemplate = (pingPong: string) => `IPC test: ${pingPong}`;
  console.log(msgTemplate(arg));
  event.reply('ipc-example', msgTemplate('pong'));
});

<<<<<<< HEAD
ipcMain.handle('user:create', async (_, user) => {
  return UserDB.create(user);
});

ipcMain.handle('user:getAll', async () => {
  return UserDB.getAll();
});

ipcMain.handle('user:getById', async (_, id) => {
  return UserDB.getById(id);
});

ipcMain.handle('user:update', async (_, user) => {
  return UserDB.update(user);
});

ipcMain.handle('user:delete', async (_, id) => {
  return UserDB.delete(id);
});

ipcMain.handle('fetch-songs', async () => {
  try {
    const songs = await Song.findAll({
      order: [['createdAt', 'DESC']]
    });
    console.log('Fetched songs:', JSON.stringify(songs, null, 2));
    return songs;
  } catch (error) {
    console.error('Error fetching songs:', error);
=======
ipcMain.handle('download-mp3', async (event, url) => {
  try {
    const result = await downloadYoutubeAudio(url);
    return result;
  } catch (error) {
    console.error('Error in download-mp3 handler:', error);
>>>>>>> 2b5dc250
    throw error;
  }
});

<<<<<<< HEAD
ipcMain.handle('add-song', async (_event, songData) => {
  try {
    const song = await Song.create(songData);
    return song;
  } catch (error) {
    console.error('Error adding song:', error);
=======
ipcMain.handle('download-wav', async (_, url) => {
  try {
    const result = await downloadYoutubeAudioWav(url);
    return result;
  } catch (error) {
    console.error('Error in download-wav handler:', error);
>>>>>>> 2b5dc250
    throw error;
  }
});

<<<<<<< HEAD
=======
ipcMain.handle('run-whisper', (event, songId) => {
  console.log('Running whisper with songId:', songId);
  const process = spawn('powershell', [
    '-ExecutionPolicy',
    'Bypass',
    '-Command',
    `& { . '${ps1Path}'; & ${exePath} -w --song ${songId}; }`,
  ]);
  process.stdout.on('data', (data) => {
    console.log(`📜 stdout: ${data.toString()}`);
  });
  process.stderr.on('data', (data) => {
    console.error(`⚠️ stderr: ${data.toString()}`);
    throw new Error(data.toString());
  });
  process.on('close', (code) => {
    console.log(`✅ Process exited with code ${code}`);
    return code;
  });
});

ipcMain.on('run-gemma-test', (event) => {
  console.log(`Running Gemma test with ${ps1Path} and ${exePath}`);

  const gemmaCommand = `${exePath} -l --all `;

  // running using spawn -> real time output
  const process = spawn('powershell', [
    '-ExecutionPolicy',
    'Bypass',
    '-Command',
    `& { . '${ps1Path}'; & ${gemmaCommand} ;}`,
  ]);

  process.stdout.on('data', (data) => {
    console.log(`📜 stdout: ${data.toString()}`);
  });

  process.stderr.on('data', (data) => {
    console.error(`⚠️ stderr: ${data.toString()}`);
  });

  process.on('close', (code) => {
    console.log(`✅ Process exited with code ${code}`);
    event.reply('run-gemma-test-reply', `Process exited with code ${code}`);
  });

  // // Run PowerShell and execute both commands in the same session
  // const command = `powershell -ExecutionPolicy Bypass -NoExit -Command "& { . '${ps1Path}'; & '${exePath}' }"`;

  // exec(command, (error, stdout, stderr) => {
  //   if (error) {
  //     console.error(`Error running script: ${error.message}`);
  //     event.reply('run-gemma-test-reply', `Error: ${error.message}`);
  //     return;
  //   }
  //   if (stderr) {
  //     console.error(`PowerShell Stderr: ${stderr}`);
  //     event.reply('run-gemma-test-reply', `Stderr: ${stderr}`);
  //     return;
  //   }

  //   console.log(`PowerShell Output: ${stdout}`);
  //   event.reply('run-gemma-test-reply', stdout);
  // });
});

>>>>>>> 2b5dc250
if (process.env.NODE_ENV === 'production') {
  const sourceMapSupport = require('source-map-support');
  sourceMapSupport.install();
}

const isDebug =
  process.env.NODE_ENV === 'development' || process.env.DEBUG_PROD === 'true';

if (isDebug) {
  require('electron-debug')();
}

const installExtensions = async () => {
  const installer = require('electron-devtools-installer');
  const forceDownload = !!process.env.UPGRADE_EXTENSIONS;
  const extensions = ['REACT_DEVELOPER_TOOLS'];

  return installer
    .default(
      extensions.map((name) => installer[name]),
      forceDownload,
    )
    .catch(console.log);
};

const createWindow = async () => {
  if (isDebug) {
    await installExtensions();
  }

  const RESOURCES_PATH = app.isPackaged
    ? path.join(process.resourcesPath, 'assets')
    : path.join(__dirname, '../../assets');

  const getAssetPath = (...paths: string[]): string => {
    return path.join(RESOURCES_PATH, ...paths);
  };

  mainWindow = new BrowserWindow({
    show: false,
    width: 1024,
    height: 728,
    icon: getAssetPath('icon.png'),
    title: 'App (Database: Initializing...)',
    webPreferences: {
      preload: app.isPackaged
        ? path.join(__dirname, 'preload.js')
        : path.join(__dirname, '../../.erb/dll/preload.js'),
    },
  });

  mainWindow.loadURL(resolveHtmlPath('index.html'));

  mainWindow.on('ready-to-show', () => {
    if (!mainWindow) {
      throw new Error('"mainWindow" is not defined');
    }
    if (process.env.START_MINIMIZED) {
      mainWindow.minimize();
    } else {
      mainWindow.show();
    }
  });

  mainWindow.on('closed', () => {
    mainWindow = null;
  });

  const menuBuilder = new MenuBuilder(mainWindow);
  menuBuilder.buildMenu();

  // Open urls in the user's browser
  mainWindow.webContents.setWindowOpenHandler((edata) => {
    shell.openExternal(edata.url);
    return { action: 'deny' };
  });

  // Remove this if your app does not use auto updates
  // eslint-disable-next-line
  new AppUpdater();
};

/**
 * Add event listeners...
 */

app.on('window-all-closed', () => {
  // Respect the OSX convention of having the application in memory even
  // after all windows have been closed
  if (process.platform !== 'darwin') {
    app.quit();
  }
});

app
  .whenReady()
  .then(async () => {
    try {
      await initDatabase();
      console.log('✨ Database system ready!');
      if (mainWindow) {
        mainWindow.setTitle('App (Database: Connected)');
      }
    } catch (error) {
      console.error('💥 Failed to initialize database:', error);
      if (mainWindow) {
        mainWindow.setTitle('App (Database: Error)');
      }
    }
    
    createWindow();
    app.on('activate', () => {
      if (mainWindow === null) createWindow();
    });
  })
  .catch(console.log);

app.on('before-quit', () => {
  db.close((err) => {
    if (err) {
      console.error('Error closing database:', err);
    } else {
      console.log('Database connection closed');
    }
  });
});<|MERGE_RESOLUTION|>--- conflicted
+++ resolved
@@ -8,26 +8,23 @@
  * When running `npm run build` or `npm run build:main`, this file is compiled to
  * `./src/main.js` using webpack. This gives us some performance wins.
  */
-import path from 'path';
-import { app, BrowserWindow, shell, ipcMain } from 'electron';
-import { autoUpdater } from 'electron-updater';
-import log from 'electron-log';
-import { exec, spawn } from 'child_process';
-import MenuBuilder from './menu';
-import { resolveHtmlPath } from './util';
-<<<<<<< HEAD
-import initDatabase from '../database/init';
-import { UserDB } from '../database/models/User';
-import { db } from '../database/config';
-import Song from '../database/models/Song';
-=======
-import { downloadYoutubeAudio } from '../youtube/youtubeToMP3';
-import { downloadYoutubeAudio as downloadYoutubeAudioWav } from '../youtube/youtubeToWav';
->>>>>>> 2b5dc250
+import path from "path";
+import { app, BrowserWindow, shell, ipcMain } from "electron";
+import { autoUpdater } from "electron-updater";
+import log from "electron-log";
+import { exec, spawn } from "child_process";
+import MenuBuilder from "./menu";
+import { resolveHtmlPath } from "./util";
+import initDatabase from "../database/init";
+import { UserDB } from "../database/models/User";
+import { db } from "../database/config";
+import Song from "../database/models/Song";
+import { downloadYoutubeAudio } from "../youtube/youtubeToMP3";
+import { downloadYoutubeAudio as downloadYoutubeAudioWav } from "../youtube/youtubeToWav";
 
 class AppUpdater {
   constructor() {
-    log.transports.file.level = 'info';
+    log.transports.file.level = "info";
     autoUpdater.logger = log;
     autoUpdater.checkForUpdatesAndNotify();
   }
@@ -37,124 +34,124 @@
 
 const ps1Path = path.join(
   app.getAppPath(),
-  'AiResources/openvino_2025/setupvars.ps1',
+  "AiResources/openvino_2025/setupvars.ps1",
 );
-const exePath = path.join(app.getAppPath(), 'test.exe');
-
-ipcMain.on('ipc-example', async (event, arg) => {
+const exePath = path.join(app.getAppPath(), "test.exe");
+
+ipcMain.on("ipc-example", async (event, arg) => {
   const msgTemplate = (pingPong: string) => `IPC test: ${pingPong}`;
   console.log(msgTemplate(arg));
-  event.reply('ipc-example', msgTemplate('pong'));
-});
-
-<<<<<<< HEAD
-ipcMain.handle('user:create', async (_, user) => {
+  event.reply("ipc-example", msgTemplate("pong"));
+});
+
+ipcMain.handle("user:create", async (_, user) => {
   return UserDB.create(user);
 });
 
-ipcMain.handle('user:getAll', async () => {
+ipcMain.handle("user:getAll", async () => {
   return UserDB.getAll();
 });
 
-ipcMain.handle('user:getById', async (_, id) => {
+ipcMain.handle("user:getById", async (_, id) => {
   return UserDB.getById(id);
 });
 
-ipcMain.handle('user:update', async (_, user) => {
+ipcMain.handle("user:update", async (_, user) => {
   return UserDB.update(user);
 });
 
-ipcMain.handle('user:delete', async (_, id) => {
+ipcMain.handle("user:delete", async (_, id) => {
   return UserDB.delete(id);
 });
 
-ipcMain.handle('fetch-songs', async () => {
+ipcMain.handle("fetch-songs", async () => {
   try {
     const songs = await Song.findAll({
-      order: [['createdAt', 'DESC']]
+      order: [["createdAt", "DESC"]],
     });
-    console.log('Fetched songs:', JSON.stringify(songs, null, 2));
+    console.log("Fetched songs:", JSON.stringify(songs, null, 2));
     return songs;
   } catch (error) {
-    console.error('Error fetching songs:', error);
-=======
-ipcMain.handle('download-mp3', async (event, url) => {
+    console.error("Error fetching songs:", error);
+    throw error;
+  }
+});
+
+ipcMain.handle("add-song", async (_event, songData) => {
+  try {
+    const song = await Song.create(songData);
+    return song;
+  } catch (error) {
+    console.error("Error adding song:", error);
+    throw error;
+  }
+});
+
+ipcMain.handle("download-mp3", async (event, url) => {
   try {
     const result = await downloadYoutubeAudio(url);
     return result;
   } catch (error) {
-    console.error('Error in download-mp3 handler:', error);
->>>>>>> 2b5dc250
+    console.error("Error in download-mp3 handler:", error);
     throw error;
   }
 });
 
-<<<<<<< HEAD
-ipcMain.handle('add-song', async (_event, songData) => {
-  try {
-    const song = await Song.create(songData);
-    return song;
-  } catch (error) {
-    console.error('Error adding song:', error);
-=======
-ipcMain.handle('download-wav', async (_, url) => {
+ipcMain.handle("download-wav", async (_, url) => {
   try {
     const result = await downloadYoutubeAudioWav(url);
     return result;
   } catch (error) {
-    console.error('Error in download-wav handler:', error);
->>>>>>> 2b5dc250
+    console.error("Error in download-wav handler:", error);
     throw error;
   }
 });
 
-<<<<<<< HEAD
-=======
-ipcMain.handle('run-whisper', (event, songId) => {
-  console.log('Running whisper with songId:', songId);
-  const process = spawn('powershell', [
-    '-ExecutionPolicy',
-    'Bypass',
-    '-Command',
+ipcMain.handle("run-whisper", (event, songId) => {
+  console.log("Running whisper with songId:", songId);
+  const process = spawn("powershell", [
+    "-ExecutionPolicy",
+    "Bypass",
+    "-Command",
     `& { . '${ps1Path}'; & ${exePath} -w --song ${songId}; }`,
   ]);
-  process.stdout.on('data', (data) => {
+  process.stdout.on("data", (data) => {
     console.log(`📜 stdout: ${data.toString()}`);
   });
-  process.stderr.on('data', (data) => {
+  process.stderr.on("data", (data) => {
     console.error(`⚠️ stderr: ${data.toString()}`);
     throw new Error(data.toString());
   });
-  process.on('close', (code) => {
+  process.on("close", (code) => {
     console.log(`✅ Process exited with code ${code}`);
     return code;
   });
 });
 
-ipcMain.on('run-gemma-test', (event) => {
+ipcMain.on("run-gemma-test", (event) => {
   console.log(`Running Gemma test with ${ps1Path} and ${exePath}`);
 
   const gemmaCommand = `${exePath} -l --all `;
 
   // running using spawn -> real time output
-  const process = spawn('powershell', [
-    '-ExecutionPolicy',
-    'Bypass',
-    '-Command',
+  const process = spawn("powershell", [
+    "-ExecutionPolicy",
+    "Bypass",
+    "-Command",
     `& { . '${ps1Path}'; & ${gemmaCommand} ;}`,
   ]);
 
-  process.stdout.on('data', (data) => {
+  process.stdout.on("data", (data) => {
     console.log(`📜 stdout: ${data.toString()}`);
   });
 
-  process.stderr.on('data', (data) => {
+  process.stderr.on("data", (data) => {
     console.error(`⚠️ stderr: ${data.toString()}`);
   });
 
-  process.on('close', (code) => {
+  process.on("close", (code) => {
     console.log(`✅ Process exited with code ${code}`);
-    event.reply('run-gemma-test-reply', `Process exited with code ${code}`);
+    event.reply("run-gemma-test-reply", `Process exited with code ${code}`);
   });
 
   // // Run PowerShell and execute both commands in the same session
@@ -177,23 +174,22 @@
   // });
 });
 
->>>>>>> 2b5dc250
-if (process.env.NODE_ENV === 'production') {
-  const sourceMapSupport = require('source-map-support');
+if (process.env.NODE_ENV === "production") {
+  const sourceMapSupport = require("source-map-support");
   sourceMapSupport.install();
 }
 
 const isDebug =
-  process.env.NODE_ENV === 'development' || process.env.DEBUG_PROD === 'true';
+  process.env.NODE_ENV === "development" || process.env.DEBUG_PROD === "true";
 
 if (isDebug) {
-  require('electron-debug')();
+  require("electron-debug")();
 }
 
 const installExtensions = async () => {
-  const installer = require('electron-devtools-installer');
+  const installer = require("electron-devtools-installer");
   const forceDownload = !!process.env.UPGRADE_EXTENSIONS;
-  const extensions = ['REACT_DEVELOPER_TOOLS'];
+  const extensions = ["REACT_DEVELOPER_TOOLS"];
 
   return installer
     .default(
@@ -209,8 +205,8 @@
   }
 
   const RESOURCES_PATH = app.isPackaged
-    ? path.join(process.resourcesPath, 'assets')
-    : path.join(__dirname, '../../assets');
+    ? path.join(process.resourcesPath, "assets")
+    : path.join(__dirname, "../../assets");
 
   const getAssetPath = (...paths: string[]): string => {
     return path.join(RESOURCES_PATH, ...paths);
@@ -220,18 +216,18 @@
     show: false,
     width: 1024,
     height: 728,
-    icon: getAssetPath('icon.png'),
-    title: 'App (Database: Initializing...)',
+    icon: getAssetPath("icon.png"),
+    title: "App (Database: Initializing...)",
     webPreferences: {
       preload: app.isPackaged
-        ? path.join(__dirname, 'preload.js')
-        : path.join(__dirname, '../../.erb/dll/preload.js'),
+        ? path.join(__dirname, "preload.js")
+        : path.join(__dirname, "../../.erb/dll/preload.js"),
     },
   });
 
-  mainWindow.loadURL(resolveHtmlPath('index.html'));
-
-  mainWindow.on('ready-to-show', () => {
+  mainWindow.loadURL(resolveHtmlPath("index.html"));
+
+  mainWindow.on("ready-to-show", () => {
     if (!mainWindow) {
       throw new Error('"mainWindow" is not defined');
     }
@@ -242,7 +238,7 @@
     }
   });
 
-  mainWindow.on('closed', () => {
+  mainWindow.on("closed", () => {
     mainWindow = null;
   });
 
@@ -252,7 +248,7 @@
   // Open urls in the user's browser
   mainWindow.webContents.setWindowOpenHandler((edata) => {
     shell.openExternal(edata.url);
-    return { action: 'deny' };
+    return { action: "deny" };
   });
 
   // Remove this if your app does not use auto updates
@@ -264,10 +260,10 @@
  * Add event listeners...
  */
 
-app.on('window-all-closed', () => {
+app.on("window-all-closed", () => {
   // Respect the OSX convention of having the application in memory even
   // after all windows have been closed
-  if (process.platform !== 'darwin') {
+  if (process.platform !== "darwin") {
     app.quit();
   }
 });
@@ -277,30 +273,30 @@
   .then(async () => {
     try {
       await initDatabase();
-      console.log('✨ Database system ready!');
+      console.log("✨ Database system ready!");
       if (mainWindow) {
-        mainWindow.setTitle('App (Database: Connected)');
+        mainWindow.setTitle("App (Database: Connected)");
       }
     } catch (error) {
-      console.error('💥 Failed to initialize database:', error);
+      console.error("💥 Failed to initialize database:", error);
       if (mainWindow) {
-        mainWindow.setTitle('App (Database: Error)');
+        mainWindow.setTitle("App (Database: Error)");
       }
     }
-    
+
     createWindow();
-    app.on('activate', () => {
+    app.on("activate", () => {
       if (mainWindow === null) createWindow();
     });
   })
   .catch(console.log);
 
-app.on('before-quit', () => {
+app.on("before-quit", () => {
   db.close((err) => {
     if (err) {
-      console.error('Error closing database:', err);
+      console.error("Error closing database:", err);
     } else {
-      console.log('Database connection closed');
+      console.log("Database connection closed");
     }
   });
 });