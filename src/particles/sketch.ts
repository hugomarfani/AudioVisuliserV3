import p5 from "p5";
import { ParticleSystem } from "./particles";
import { ParticleSelector } from "./particleSelector";
import { particleConfig } from "./particlePhysics";

let particleSystem: ParticleSystem | null = null; // Initialize as null
let frameCount = 0;
let lastMouseX: number;
let lastMouseY: number;
let mouseVelX = 0;
let mouseVelY = 0;
let currentMood = 'happy'; // Can be updated based on AI input
let allowedParticles: string[] = ['musicNote']; // Default particle
let isActive = true;
let isMouseOnCanvas = true; // Always show overlay by default
let overlayAlwaysVisible = true; // New flag to control overlay visibility behavior
let isMouseHeld = false; // Track if mouse is being held down
let mouseHoldTimer = 0; // Control spawn rate when holding
let mouseParticleType = ParticleSelector.getRandomParticleFromArray(allowedParticles);
let mouseParticleImageType = 1;

export const initializeSketch = (particleTypes: string[], active: boolean) => {
  // console.log('Initializing sketch with particle types:', particleTypes);
  isActive = active;
  allowedParticles = particleTypes.map(type => {
    const validatedType = ParticleSelector.validateParticleType(type);
    // console.log(`Validated particle type: ${type} -> ${validatedType}`);
    return validatedType;
  });
  mouseParticleType = ParticleSelector.getRandomParticleFromArray(allowedParticles);
  return sketch;
};

const sketch = (p: p5) => {
  p.preload = () => {
    // Preload images if needed
  };

  p.setup = () => {
<<<<<<< HEAD
    // mouseParticleType = ParticleSelector.getRandomParticleFromArray(allowedParticles);
    console.log('Setting up particle system');
=======
    // console.log('Setting up particle system');
>>>>>>> 29b436f9
    const canvas = p.createCanvas(window.innerWidth, window.innerHeight);
    canvas.style('position', 'fixed');
    canvas.style('top', '0');
    canvas.style('left', '0');
    canvas.style('z-index', '1');
    particleSystem = new ParticleSystem(p);
    // console.log('Particle system initialized');

    // Add window resize handler
    window.addEventListener('resize', () => {
      p.resizeCanvas(window.innerWidth, window.innerHeight);
    });
<<<<<<< HEAD

    // Simplified event listeners that don't affect overlay visibility
    const canvasElement = document.querySelector('canvas');
    if (canvasElement) {
      // Only track when mouse leaves the window completely
      window.addEventListener('mouseleave', () => {
        if (!overlayAlwaysVisible) {
          isMouseOnCanvas = false;
        }
      });
      
      window.addEventListener('mouseenter', () => {
        isMouseOnCanvas = true;
      });
    }
=======
>>>>>>> 29b436f9
  };

  p.draw = () => {
    p.clear(); // Use clear instead of background to maintain transparency

    // Improved mouse velocity calculation
    mouseVelX = (p.mouseX - (lastMouseX || p.mouseX)) * 0.5; // Scaled for better control
    mouseVelY = (p.mouseY - (lastMouseY || p.mouseY)) * 0.5;
    lastMouseX = p.mouseX;
    lastMouseY = p.mouseY;

    // Add velocity smoothing
    mouseVelX = p.constrain(mouseVelX, -10, 10);
    mouseVelY = p.constrain(mouseVelY, -10, 10);

    // Check if particleSystem exists before using it
    if (particleSystem && isActive) {
      particleSystem.updateAndDisplay(p.mouseX, p.mouseY, mouseVelX, mouseVelY);

      frameCount++;
      if (frameCount % 30 === 0 && particleSystem.particles.length < particleSystem.maxParticles) {
        let randomType = ParticleSelector.getRandomParticleFromArray(allowedParticles);
        // console.log('Creating new particle of type:', randomType);
        let randomX = p.random(p.width);
        let randomY = p.random(p.height);
        const newParticle = particleSystem.addParticle(randomX, randomY, randomType);
<<<<<<< HEAD
        console.log('Particle created successfully');
      }
      
      // Create particles while mouse is held down
      if (isMouseHeld && particleSystem.particles.length < particleSystem.maxParticles) {
        mouseHoldTimer++;
        // Control spawn rate - create particles every few frames
        if (mouseHoldTimer >= 6) { // Adjust this value to control spawn rate
          mouseHoldTimer = 0;
          createParticlesAtMouse(p, 2); // Create fewer particles per burst when holding
=======
        if (newParticle) {
          // console.log('Particle created successfully');
>>>>>>> 29b436f9
        }
      }
    }

    // Always draw the cursor overlay when in active mode
    if (isActive) {
      drawCursorOverlay(p, p.mouseX, p.mouseY);
    }
  };

  // Function to draw a circular overlay around the cursor/touch point
  const drawCursorOverlay = (p: p5, x: number, y: number) => {
    const radius = 15; // Match the collision radius in handleMouseCollision
    
    p.push();
    
    // Draw outer circle
    p.noFill();
    p.stroke(255, 255, 255, 100); // Semi-transparent white
    p.strokeWeight(2);
    p.circle(x, y, radius * 2);
    
    // Draw inner circle
    p.fill(255, 255, 255, 20); // Very transparent white
    p.noStroke();
    p.circle(x, y, radius * 2 - 4);
    
    p.pop();
  };
  
  // Helper function to create particles at mouse position
  const createParticlesAtMouse = async (p: p5, count: number) => {
    if (!particleSystem || !isActive) return;
    
    const remainingSlots = particleSystem.maxParticles - particleSystem.particles.length;
<<<<<<< HEAD
    const numParticles = Math.min(count, remainingSlots);
    
    if (numParticles <= 0) return;
    
    // Use the same mouseParticleType for all particles in this burst
    // This ensures consistency during a single press/hold interaction
=======
    const numParticles = Math.min(5, remainingSlots); // Create up to 5 particles, but not more than available slots

    if (numParticles <= 0) return; // Don't create any particles if we're at max

    const types = ["musicNote", "bubble", "star"];

>>>>>>> 29b436f9
    for(let i = 0; i < numParticles; i++) {
      let spawnX = p.mouseX + p.random(-10, 10);
      let spawnY = p.mouseY + p.random(-10, 10);
<<<<<<< HEAD
      
      const particle = await particleSystem.addParticle(spawnX, spawnY, mouseParticleType, mouseParticleImageType);
      
      if (particle) {
=======

      // Wait for particle to be created and image loaded
      const particle = await particleSystem.addParticle(spawnX, spawnY, randomType);

      if (particle) {  // Check if particle was created successfully
        // Add initial velocity based on mouse movement plus random spread
>>>>>>> 29b436f9
        let angle = p.random(p.TWO_PI);
        let speed = p.random(2, 5);
        let velX = mouseVelX * 0.5 + Math.cos(angle) * speed;
        let velY = mouseVelY * 0.5 + Math.sin(angle) * speed;

        particle.vel.set(velX, velY);
      }
    }
  };

  const randomiseParticleType = () => {
    const oldType = mouseParticleType;
    if (allowedParticles.length > 1) {
      do {
        mouseParticleType = ParticleSelector.getRandomParticleFromArray(allowedParticles);
        mouseParticleImageType = Math.floor(Math.random() * particleConfig[mouseParticleType].count) + 1;
      } while (mouseParticleType === oldType && allowedParticles.length > 1);
    } else {
      mouseParticleType = ParticleSelector.getRandomParticleFromArray(allowedParticles);
      mouseParticleImageType = Math.floor(Math.random() * particleConfig[mouseParticleType].count) + 1;
    }
    console.log('Particle type changed to:', mouseParticleType);
  }

  p.mousePressed = async () => {
    // Set flag that mouse is being held
    isMouseHeld = true;
    isMouseOnCanvas = true;
    
    // Create initial burst of particles (all using the same mouseParticleType)
    if (particleSystem && isActive) {
      createParticlesAtMouse(p, 5); // Initial larger burst
    }
    
    return false; // Prevents default
  };
  
  p.mouseReleased = () => {
    // Clear the mouse held flag
    isMouseHeld = false;
    mouseHoldTimer = 0;
    randomiseParticleType();
    return false; // Prevents default
  };

  // Remove existing mouseMoved handler as we're handling mouse interaction in the particle system
  p.mouseMoved = () => {};

  // Update touch support to handle touch and hold
  p.touchStarted = () => {
    isMouseHeld = true;
    isMouseOnCanvas = true;
    if (particleSystem && isActive) {
      createParticlesAtMouse(p, 5);
    }
    return false; // Prevents default
  };
  
  p.touchMoved = () => {
    isMouseOnCanvas = true;
    return false; // Prevents default
  };
  
  p.touchEnded = () => {
    isMouseHeld = false;
    mouseHoldTimer = 0;
    isMouseOnCanvas = true;
    randomiseParticleType();
    return false; // Prevents default
  };
};

// Remove the direct p5 initialization since we'll do it from the React component<|MERGE_RESOLUTION|>--- conflicted
+++ resolved
@@ -37,12 +37,8 @@
   };
 
   p.setup = () => {
-<<<<<<< HEAD
     // mouseParticleType = ParticleSelector.getRandomParticleFromArray(allowedParticles);
-    console.log('Setting up particle system');
-=======
     // console.log('Setting up particle system');
->>>>>>> 29b436f9
     const canvas = p.createCanvas(window.innerWidth, window.innerHeight);
     canvas.style('position', 'fixed');
     canvas.style('top', '0');
@@ -55,24 +51,6 @@
     window.addEventListener('resize', () => {
       p.resizeCanvas(window.innerWidth, window.innerHeight);
     });
-<<<<<<< HEAD
-
-    // Simplified event listeners that don't affect overlay visibility
-    const canvasElement = document.querySelector('canvas');
-    if (canvasElement) {
-      // Only track when mouse leaves the window completely
-      window.addEventListener('mouseleave', () => {
-        if (!overlayAlwaysVisible) {
-          isMouseOnCanvas = false;
-        }
-      });
-      
-      window.addEventListener('mouseenter', () => {
-        isMouseOnCanvas = true;
-      });
-    }
-=======
->>>>>>> 29b436f9
   };
 
   p.draw = () => {
@@ -99,10 +77,9 @@
         let randomX = p.random(p.width);
         let randomY = p.random(p.height);
         const newParticle = particleSystem.addParticle(randomX, randomY, randomType);
-<<<<<<< HEAD
-        console.log('Particle created successfully');
+        // console.log('Particle created successfully');
       }
-      
+
       // Create particles while mouse is held down
       if (isMouseHeld && particleSystem.particles.length < particleSystem.maxParticles) {
         mouseHoldTimer++;
@@ -110,10 +87,6 @@
         if (mouseHoldTimer >= 6) { // Adjust this value to control spawn rate
           mouseHoldTimer = 0;
           createParticlesAtMouse(p, 2); // Create fewer particles per burst when holding
-=======
-        if (newParticle) {
-          // console.log('Particle created successfully');
->>>>>>> 29b436f9
         }
       }
     }
@@ -127,59 +100,43 @@
   // Function to draw a circular overlay around the cursor/touch point
   const drawCursorOverlay = (p: p5, x: number, y: number) => {
     const radius = 15; // Match the collision radius in handleMouseCollision
-    
+
     p.push();
-    
+
     // Draw outer circle
     p.noFill();
     p.stroke(255, 255, 255, 100); // Semi-transparent white
     p.strokeWeight(2);
     p.circle(x, y, radius * 2);
-    
+
     // Draw inner circle
     p.fill(255, 255, 255, 20); // Very transparent white
     p.noStroke();
     p.circle(x, y, radius * 2 - 4);
-    
+
     p.pop();
   };
-  
+
   // Helper function to create particles at mouse position
   const createParticlesAtMouse = async (p: p5, count: number) => {
     if (!particleSystem || !isActive) return;
-    
+
     const remainingSlots = particleSystem.maxParticles - particleSystem.particles.length;
-<<<<<<< HEAD
-    const numParticles = Math.min(count, remainingSlots);
-    
-    if (numParticles <= 0) return;
-    
-    // Use the same mouseParticleType for all particles in this burst
-    // This ensures consistency during a single press/hold interaction
-=======
     const numParticles = Math.min(5, remainingSlots); // Create up to 5 particles, but not more than available slots
 
     if (numParticles <= 0) return; // Don't create any particles if we're at max
 
     const types = ["musicNote", "bubble", "star"];
 
->>>>>>> 29b436f9
     for(let i = 0; i < numParticles; i++) {
       let spawnX = p.mouseX + p.random(-10, 10);
       let spawnY = p.mouseY + p.random(-10, 10);
-<<<<<<< HEAD
-      
-      const particle = await particleSystem.addParticle(spawnX, spawnY, mouseParticleType, mouseParticleImageType);
-      
-      if (particle) {
-=======
 
       // Wait for particle to be created and image loaded
       const particle = await particleSystem.addParticle(spawnX, spawnY, randomType);
 
       if (particle) {  // Check if particle was created successfully
         // Add initial velocity based on mouse movement plus random spread
->>>>>>> 29b436f9
         let angle = p.random(p.TWO_PI);
         let speed = p.random(2, 5);
         let velX = mouseVelX * 0.5 + Math.cos(angle) * speed;
@@ -208,15 +165,15 @@
     // Set flag that mouse is being held
     isMouseHeld = true;
     isMouseOnCanvas = true;
-    
+
     // Create initial burst of particles (all using the same mouseParticleType)
     if (particleSystem && isActive) {
       createParticlesAtMouse(p, 5); // Initial larger burst
     }
-    
-    return false; // Prevents default
-  };
-  
+
+    return false; // Prevents default
+  };
+
   p.mouseReleased = () => {
     // Clear the mouse held flag
     isMouseHeld = false;
@@ -237,12 +194,12 @@
     }
     return false; // Prevents default
   };
-  
+
   p.touchMoved = () => {
     isMouseOnCanvas = true;
     return false; // Prevents default
   };
-  
+
   p.touchEnded = () => {
     isMouseHeld = false;
     mouseHoldTimer = 0;
