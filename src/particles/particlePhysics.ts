// Using a single default image for now

// load in the images -> TODO: change to dynamic changes later
const findImagePath = async (p: string) => {
  const response = await window.electron.fileSystem.mergeAssetPath(p);
  return response;
};
let defaultParticle;
let musicNote1;
let musicNote2;
let bubble1;
let star1;
let star2;
let crown1;
let animal1;
let animal2;
let animal3;
let animal4;
let animal5;
let animal6;
(async () => {
  defaultParticle = await findImagePath('icon.png');
  musicNote1 = await findImagePath('particles/musicNotes/musicNote1.png');
  musicNote2 = await findImagePath('particles/musicNotes/musicNote2.png');
  bubble1 = await findImagePath('particles/bubbles/bubbles1.png');
  star1 = await findImagePath('particles/stars/star1.png');
  star2 = await findImagePath('particles/stars/star2.png');
  crown1 = await findImagePath('particles/crowns/crown1.png');
  animal1 = await findImagePath('particles/animals/animal1.png');
  animal2 = await findImagePath('particles/animals/animal2.png');
  animal3 = await findImagePath('particles/animals/animal3.png');
  animal4 = await findImagePath('particles/animals/animal4.png');
  animal5 = await findImagePath('particles/animals/animal5.png');
  animal6 = await findImagePath('particles/animals/animal6.png');
})();


export interface ParticlePhysics {
  name: string;
  weight: number;
  gravity: number;
  bounce: number;
  airResistance: number;
  lifespan: number;
  glow?: boolean;
  images: string[];
  moods?: string[]; // Add moods attribute
}

// Example storage structure
export const particlePhysics: Record<string, ParticlePhysics> = {
  musicNote: {
    name: "musicNote",
    weight: 1.0, gravity: 0.15, bounce: 0.6, airResistance: 0.01, lifespan: 5000,
    images: [musicNote1, musicNote2],
    moods: ['happy', 'energetic']
  },
  bubble: {
    name: "bubble",
    weight: 0.3, gravity: 0.05, bounce: 0.8, airResistance: 0.02, lifespan: 4000,
    images: [bubble1],
    moods: ['calm', 'happy']
  },
  star: {
    name: "star",
    weight: 2.8, gravity: 0.1, bounce: 0.7, airResistance: 0.015, lifespan: 6000, glow: true,
    images: [star1, star2],
    moods: ['happy', 'magical', 'festive']
  },
  balloon: {
    name: "balloon",
    weight: 0.2,
    gravity: -0.05, // Negative gravity makes it float up
    bounce: 0.3,
    airResistance: 0.02,
    lifespan: 8000,
    images: [defaultParticle], // Replace with actual balloon images
    moods: ['happy', 'celebratory', 'playful']
  },
  butterfly: {
    name: "butterfly",
    weight: 0.1,
    gravity: 0.02,
    bounce: 0.4,
    airResistance: 0.03,
    lifespan: 7000,
    images: [defaultParticle], // Replace with actual butterfly images
    moods: ['peaceful', 'gentle', 'romantic']
  },
  confetti: {
    name: "confetti",
    weight: 0.05,
    gravity: 0.08,
    bounce: 0.5,
    airResistance: 0.02,
    lifespan: 4000,
    images: [defaultParticle], // Replace with actual confetti images
    moods: ['celebratory', 'festive', 'energetic']
  },
  flower: {
    name: "flower",
    weight: 0.4,
    gravity: 0.12,
    bounce: 0.3,
    airResistance: 0.015,
    lifespan: 5000,
    images: [defaultParticle], // Replace with actual flower images
    moods: ['peaceful', 'romantic', 'gentle']
  },
  heart: {
    name: "heart",
    weight: 0.3,
    gravity: 0.1,
    bounce: 0.4,
    airResistance: 0.02,
    lifespan: 4500,
    glow: true,
    images: [defaultParticle], // Replace with actual heart images
    moods: ['romantic', 'loving', 'gentle']
  },
  leaf: {
    name: "leaf",
    weight: 0.2,
    gravity: 0.07,
    bounce: 0.3,
    airResistance: 0.025,
    lifespan: 6000,
    images: [defaultParticle], // Replace with actual leaf images
    moods: ['calm', 'peaceful', 'melancholic']
  },
  raindrop: {
    name: "raindrop",
    weight: 0.6,
    gravity: 0.2,
    bounce: 0.7,
    airResistance: 0.01,
    lifespan: 3000,
    images: [defaultParticle], // Replace with actual raindrop images
    moods: ['sad', 'melancholic', 'calm']
  },
  snowflake: {
    name: "snowflake",
    weight: 0.15,
    gravity: 0.05,
    bounce: 0.2,
    airResistance: 0.03,
    lifespan: 5500,
    images: [defaultParticle], // Replace with actual snowflake images
    moods: ['peaceful', 'gentle', 'magical']
  },
  firework: {
    name: "firework",
    weight: 0.8,
    gravity: 0.15,
    bounce: 0.6,
    airResistance: 0.01,
    lifespan: 2000,
    glow: true,
    images: [defaultParticle], // Replace with actual firework images
    moods: ['celebratory', 'festive', 'energetic']
  },
  crown: {
    name: "crown",
    weight: 0.5,
    gravity: 0.1,
    bounce: 0.4,
    airResistance: 0.02,
    lifespan: 5000,
    images: [crown1],
    moods: ['royal', 'festive', 'celebratory']
  },
  animal: {
    name: "animal",
    weight: 1.0,
    gravity: 0.15,
    bounce: 0.6,
    airResistance: 0.01,
    lifespan: 5000,
    images: [animal1, animal2, animal3, animal4, animal5, animal6],
    moods: ['happy', 'energetic']
  },
  emoji: {
    name: "emoji",
    weight: 0.5,
    gravity: 0.17,
    bounce: 0.4,
    airResistance: 0.03,
    lifespan: 7000,
    images: [defaultParticle], // Replace with actual emoji images
    moods: ['happy', 'playful', 'fun']
  }

};

export const particleConfig: { [key: string]: { dir: string, count: number } } = {
  musicNote: { dir: 'musicNotes', count: 2 }, 
  star: { dir: 'stars', count: 2 },
  bubble: { dir: 'bubbles', count: 1 },
  snowflake: { dir: 'snowflakes', count: 1 },
  heart: { dir: 'hearts', count: 3},
  leaves: { dir: 'leaves', count: 1 },
  butterfly: { dir: 'butterflies', count: 1 },
  confetti: { dir: 'confetti', count: 1 },
  raindrop: { dir: 'raindrops', count: 1 },
  firefly: { dir: 'fireflies', count: 1 },
  balloon: { dir: 'balloons', count: 2},
  flower: { dir: 'flowers', count: 1 },
  firework: { dir: 'fireworks', count: 2 },
  crown: { dir: 'crowns', count: 1 },
  animal: { dir: 'animals', count: 6 },
  emoji: { dir: 'emojis', count: 4 }
};


// Function to get a random image for a given particle type
<<<<<<< HEAD
export const getRandomParticleImage = async (type: string, imageNumberDet?: number): Promise<string> => {
    console.log(`Getting image for particle type: ${type}`);
    
=======
export const getRandomParticleImage = async (type: string): Promise<string> => {
    // console.log(`Getting image for particle type: ${type}`);

>>>>>>> 29b436f9
    // Map particle types to their directory names and number of images

    const config = particleConfig[type] || particleConfig.musicNote;
<<<<<<< HEAD
    
    let imageNumber

    if (imageNumberDet !== undefined) {
      imageNumber = imageNumberDet;
      // console.log("ImageNum is defined in getRandomParticleImage");
    } else {
      imageNumber = Math.floor(Math.random() * config.count) + 1;
    }
    
=======

    // Get random image number
    const imageNumber = Math.floor(Math.random() * config.count) + 1;

>>>>>>> 29b436f9
    // Construct the relative path
    const imageName = type === 'bubble' ? 'bubbles1.png' : `${type}${imageNumber}.png`;
    const relativePath = `particles/${config.dir}/${imageName}`;

    try {
        // Use electron to get the correct absolute path
        const fullPath = await window.electron.fileSystem.mergeAssetPath(relativePath);
        // console.log(`Selected image path: ${fullPath}`);
        return fullPath;
    } catch (error) {
        console.error(`Error loading image: ${relativePath}`, error);
        // Return a default image path if the requested one fails
        return await window.electron.fileSystem.mergeAssetPath('particles/musicNotes/musicNote1.png');
    }
};<|MERGE_RESOLUTION|>--- conflicted
+++ resolved
@@ -192,56 +192,35 @@
 
 };
 
-export const particleConfig: { [key: string]: { dir: string, count: number } } = {
-  musicNote: { dir: 'musicNotes', count: 2 }, 
-  star: { dir: 'stars', count: 2 },
-  bubble: { dir: 'bubbles', count: 1 },
-  snowflake: { dir: 'snowflakes', count: 1 },
-  heart: { dir: 'hearts', count: 3},
-  leaves: { dir: 'leaves', count: 1 },
-  butterfly: { dir: 'butterflies', count: 1 },
-  confetti: { dir: 'confetti', count: 1 },
-  raindrop: { dir: 'raindrops', count: 1 },
-  firefly: { dir: 'fireflies', count: 1 },
-  balloon: { dir: 'balloons', count: 2},
-  flower: { dir: 'flowers', count: 1 },
-  firework: { dir: 'fireworks', count: 2 },
-  crown: { dir: 'crowns', count: 1 },
-  animal: { dir: 'animals', count: 6 },
-  emoji: { dir: 'emojis', count: 4 }
-};
-
-
 // Function to get a random image for a given particle type
-<<<<<<< HEAD
-export const getRandomParticleImage = async (type: string, imageNumberDet?: number): Promise<string> => {
+export const getRandomParticleImage = async (type: string): Promise<string> => {
     console.log(`Getting image for particle type: ${type}`);
-    
-=======
-export const getRandomParticleImage = async (type: string): Promise<string> => {
-    // console.log(`Getting image for particle type: ${type}`);
-
->>>>>>> 29b436f9
+
     // Map particle types to their directory names and number of images
+    const particleConfig: { [key: string]: { dir: string, count: number } } = {
+        musicNote: { dir: 'musicNotes', count: 2 }, // Assuming you have 4 music note images
+        star: { dir: 'stars', count: 2 },
+        bubble: { dir: 'bubbles', count: 1 },
+        snowflake: { dir: 'snowflakes', count: 1 },
+        heart: { dir: 'hearts', count: 3},
+        leaves: { dir: 'leaves', count: 1 },
+        butterfly: { dir: 'butterflies', count: 1 },
+        confetti: { dir: 'confetti', count: 1 },
+        raindrop: { dir: 'raindrops', count: 1 },
+        firefly: { dir: 'fireflies', count: 1 },
+        balloon: { dir: 'balloons', count: 2},
+        flower: { dir: 'flowers', count: 1 },
+        firework: { dir: 'fireworks', count: 2 },
+        crown: { dir: 'crowns', count: 1 },
+        animal: { dir: 'animals', count: 6 },
+        emoji: { dir: 'emojis', count: 4 }
+    };
 
     const config = particleConfig[type] || particleConfig.musicNote;
-<<<<<<< HEAD
-    
-    let imageNumber
-
-    if (imageNumberDet !== undefined) {
-      imageNumber = imageNumberDet;
-      // console.log("ImageNum is defined in getRandomParticleImage");
-    } else {
-      imageNumber = Math.floor(Math.random() * config.count) + 1;
-    }
-    
-=======
 
     // Get random image number
     const imageNumber = Math.floor(Math.random() * config.count) + 1;
 
->>>>>>> 29b436f9
     // Construct the relative path
     const imageName = type === 'bubble' ? 'bubbles1.png' : `${type}${imageNumber}.png`;
     const relativePath = `particles/${config.dir}/${imageName}`;
