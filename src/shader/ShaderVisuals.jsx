import React, { useState, Component, useEffect } from 'react';
import { OrbitControls } from 'three/examples/jsm/controls/OrbitControls';
import * as THREE from 'three';

import { lerp } from 'three/src/math/MathUtils';

<<<<<<< HEAD
=======
import LIG from '../../resources/assets/audio/frozen_let_it_go.wav';

>>>>>>> 26bb629f
import { AiOutlineForward, AiOutlineBackward } from 'react-icons/ai';
import { FaPlay, FaPause } from 'react-icons/fa';
import { Link } from 'react-router-dom';

// Kimi stuff
<<<<<<< HEAD
const findCompletePath = async (path) => {
  const response =
    await window.electron.fileSystem.mergeAssetPath(path);
=======
const findImagePath = async () => {
  const response = await window.electron.fileSystem.mergeAssetPath('Test.png');
>>>>>>> 26bb629f
  return response;
};

let t1 = 'texture/Snowflake.png';
(async () => {
  t1 = await findCompletePath(t1);
  console.log('t1: ', t1);
})();

const loadImage = (path) => {
  return new Promise((resolve, reject) => {
    const img = new Image();
    img.crossOrigin = 'Anonymous';
    img.src = path;
    img.onload = () => resolve(img);
    img.onerror = (e) => reject(e);
  });
};

class ShaderVisuals extends Component {
  constructor(props) {
    super(props);
    this.requestID = null;
    this.mountRef = React.createRef();
    this.audio = null;
    this.clock = new THREE.Clock();

    this.state = {
      isPlaying: true,
      rotation: 0,
      progress: 0,
      hoverProgress: 0,
      track: props.track
    };

    this.togglePlayPause = this.togglePlayPause.bind(this);
    this.updateRotation = this.updateRotation.bind(this);
    this.updateProgress = this.updateProgress.bind(this);
    this.handleProgressMouseMove = this.handleProgressMouseMove.bind(this);
    this.handleProgressClick = this.handleProgressClick.bind(this);
    this.handleProgressMouseLeave = this.handleProgressMouseLeave.bind(this);
    this.handleBack = this.handleBack.bind(this);
    this.handleForwardButton = this.handleForwardButton.bind(this);
  }

  handleForwardButton(){
    this.audio.stop();
    this.audio.offset = 20;
    this.setState({progress:80})
    this.audio.play();
  }

  handleBack() {
    this.audio.stop();
  }

  handleProgressMouseLeave() {
    this.setState(() => ({ hoverProgress: 0 }));
  }

  handleProgressMouseMove(e) {
    if (!e) return;

    const rect = e.currentTarget.getBoundingClientRect();
    const hoverX = e.clientX - rect.left;
    const hoverProgress = (hoverX / rect.width) * 100;
    this.setState(() => ({ hoverProgress }));
  }

  handleProgressClick(e) {
    if (!e) return;

    const rect = e.currentTarget.getBoundingClientRect();
    const clickX =e.clientX - rect.left;
    const clickProgress = (clickX / rect.width) * 100;

    if (this.state.isPlaying) {
      this.togglePlayPause()
    }
    this.audio.offset = (clickProgress * this.audio.buffer.duration) / 100;
    this.setState({ progress: clickProgress });
  }

  updateProgress() {
    const currentProgress = (this.dtime / this.audio.buffer.duration) * 100;
    if (this.state.progress + currentProgress >= 100) {
      this.setState({ progress: 0 });
      this.setState({ isPlaying: false });
    } else {
      this.setState((prev) => ({ progress: prev.progress + currentProgress }));
      // console.log("is updating", this.state.progress)
    }
  }

  updateRotation() {
    if (this.state.isPlaying) {
      this.setState((prevState) => ({ rotation: prevState.rotation + 0.1 }));
    }
  }

  togglePlayPause() {
    if (this.state.isPlaying) {
      this.setState((prevState) => ({ isPlaying: !prevState.isPlaying }));
      console.log('STOP', this.state.progress);
      this.audio.pause();
    } else {
      this.setState((prevState) => ({ isPlaying: !prevState.isPlaying }));
      console.log('Start', this.state.progress);
      this.audio.play(0, this.offset || 0);
    }
  }

  async componentDidMount() {
    // Set number of particles
    this.size = 128;
    this.number = this.size * this.size;

    // Create the scene
    this.scene = new THREE.Scene();

    // Set size from container
    this.width = this.mountRef.current.clientWidth;
    this.height = this.mountRef.current.clientHeight;

    // Renderer
    this.renderer = new THREE.WebGLRenderer({
      alpha: true,
      antialias: true,
    });
    this.renderer.setSize(this.width, this.height);
    this.mountRef.current.appendChild(this.renderer.domElement);

    // Load background texture
    const loader = new THREE.TextureLoader();

    loader.load(this.state.track.background, (texture) => {
      console.log(this.state.track)
      this.scene.background = texture;
    });

    // Mouse and raycaster setup (if needed later)
    this.raycaster = new THREE.Raycaster();
    this.pointer = new THREE.Vector2();

    // Camera
    this.camera = new THREE.PerspectiveCamera(
      70,
      this.width / this.height,
      0.01,
      10,
    );
    this.camera.position.z = 1;

    // OrbitControls
    this.controls = new OrbitControls(this.camera, this.renderer.domElement);
    this.controls.enableRotate = false;

    this.time = 0;
    this.dtime = 0;

    // Load textures and then add objects to the scene
    Promise.all([this.getPixelDataFromImage(this.state.track.texture)]).then((textures) => {
      this.textures = textures;
      this.data1 = textures[0];
      this.getPixelDataFromImage(this.state.track.texture);
      this.setupFBO();
      this.mouseEvents();
      this.visualiseMusic();
      this.addObjects();
      this.setupResize();
      this.animate(); // Start the animation loop
    });
    console.log(this.renderer);
  }

  async getPixelDataFromImage(url) {
    let img = await loadImage(url);
    console.log("img", img)
    let canvas = document.createElement('canvas');
    canvas.width = img.width;
    canvas.height = img.height;
    let ctx = canvas.getContext('2d');
    ctx.drawImage(img, 0, 0, img.width, img.height);
    let canvasData = ctx.getImageData(0, 0, img.width, img.height).data;

    let pixels = [];
    for (let i = 0; i < canvasData.length; i += 4) {
      let x = (i / 4) % img.width;
      let y = Math.floor(i / 4 / img.width);
      if (canvasData[i] < 50) {
        pixels.push({ x: x / canvas.width - 0.5, y: 0.5 - y / canvas.height });
      }
    }

    // Create data texture
    const data = new Float32Array(4 * this.number);
    for (let i = 0; i < this.size; i++) {
      for (let j = 0; j < this.size; j++) {
        const index = 4 * (i * this.size + j);
        let randomPixel = pixels[Math.floor(Math.random() * pixels.length)];
        // Optionally add random noise
        let distributionFactor = 0;
        if (Math.random() < 0.00001) {
          randomPixel = {
            x: (Math.random() - 0.5) * distributionFactor,
            y: (Math.random() - 0.5) * distributionFactor,
          };
        }
        data[index + 0] = randomPixel.x + (Math.random() - 0.5) * 0.0001;
        data[index + 1] = randomPixel.y + (Math.random() - 0.5) * 0.0001;
        data[index + 2] = 0;
        data[index + 3] = 1;
      }
    }

    let dataTexture = new THREE.DataTexture(
      data,
      this.size,
      this.size,
      THREE.RGBAFormat,
      THREE.FloatType,
    );
    dataTexture.needsUpdate = true;
    return dataTexture;
  }

  mouseEvents() {
    this.planeMesh = new THREE.Mesh(
      new THREE.PlaneGeometry(10, 10),
      new THREE.MeshBasicMaterial(),
    );

    window.addEventListener('mousemove', (e) => {
      this.pointer.x = (e.clientX / window.innerWidth) * 2 - 1;
      this.pointer.y = -(e.clientY / window.innerHeight) * 2 + 1;
      this.raycaster.setFromCamera(this.pointer, this.camera);

      const intersects = this.raycaster.intersectObjects([this.planeMesh]);
      if (intersects.length > 0) {
        // console.log(intersects[0].point);
        // console.log(this.analyser.getAverageFrequency());
        this.simMaterial.uniforms.uMouse.value = intersects[0].point;
      }
    });
  }

  setupResize() {
    window.addEventListener('resize', this.resize.bind(this));
  }

  resize() {
    this.width = this.mountRef.current.clientWidth;
    this.height = this.mountRef.current.clientHeight;
    this.renderer.setSize(this.width, this.height);
    this.camera.aspect = this.width / this.height;
    this.camera.updateProjectionMatrix();
  }

  // Frame Buffer Output
  setupFBO() {
    const data = new Float32Array(4 * this.number);
    for (let i = 0; i < this.size; i++) {
      for (let j = 0; j < this.size; j++) {
        const index = i * this.size + j;
        data[4 * index + 0] = lerp(-0.5, 0.5, Math.random());
        data[4 * index + 1] = lerp(-0.5, 0.5, Math.random());
        data[4 * index + 2] = 0;
        data[4 * index + 3] = 1;
      }
    }

    this.positions = new THREE.DataTexture(
      data,
      this.size,
      this.size,
      THREE.RGBAFormat,
      THREE.FloatType,
    );
    this.positions.needsUpdate = true;

    // create FBO scene
    this.sceneFBO = new THREE.Scene();
    this.cameraFBO = new THREE.OrthographicCamera(-1, 1, 1, -1, -2, 2);

    this.cameraFBO.position.set(0, 0, 1);
    this.cameraFBO.lookAt(new THREE.Vector3(0, 0, 0));

    const simVertexShader = `
        varying vec2 vUv;
        uniform float time;
        void main(){

            vUv = uv;
            vec4 mvPosition = modelViewMatrix * vec4( position, 1.0 );
            gl_Position = projectionMatrix * mvPosition;
        }`;

    const simFragmentShader = `
        varying vec2 vUv;
        uniform sampler2D uCurrentPosition;
        uniform sampler2D uOriginalPosition;
        uniform float time;
        uniform vec3 uMouse;

        void main(){
            vec2 position = texture2D( uCurrentPosition, vUv ).xy;
            vec2 original = texture2D( uOriginalPosition , vUv ).xy;

            vec2 force = original - uMouse.xy;
            float len = length(force);
            float forceFactor = 1./max(1., len * 100.);

            vec2 positionToGo = original + normalize(force) * forceFactor * 0.1 ;

            position.xy += (positionToGo - position) * 0.05;

            //explosion effect
            // position.xy += normalize(position.xy) * 0.001;

            gl_FragColor = vec4(position, 0., 1.);
            // gl_FragColor =vec4(vUv, 0., 1.);
        }`;

    let geo = new THREE.PlaneGeometry(2, 2, 2, 2);

    this.simMaterial = new THREE.MeshBasicMaterial({
      color: 0xff0000,
      wireframe: true,
    });

    this.simMaterial = new THREE.ShaderMaterial({
      uniforms: {
        time: { value: 0 },
        uMouse: { value: new THREE.Vector3() },
        uProgress: { value: 0 },

        uCurrentPosition: { value: this.data1 },
        uOriginalPosition: { value: this.data1 },
      },
      vertexShader: simVertexShader,
      fragmentShader: simFragmentShader,
      wireframe: false,
    });

    this.simMesh = new THREE.Mesh(geo, this.simMaterial);
    this.sceneFBO.add(this.simMesh);

    this.renderTarget = new THREE.WebGLRenderTarget(this.size, this.size, {
      minFilter: THREE.NearestFilter,
      magFilter: THREE.NearestFilter,
      format: THREE.RGBAFormat,
      type: THREE.FloatType,
    });

    this.renderTarget1 = new THREE.WebGLRenderTarget(this.size, this.size, {
      minFilter: THREE.NearestFilter,
      magFilter: THREE.NearestFilter,
      format: THREE.RGBAFormat,
      type: THREE.FloatType,
    });
  }

  visualiseMusic() {
    const listeners = new THREE.AudioListener();
    this.camera.add(listeners);

    const sound = new THREE.Audio(listeners);
    const audioLoader = new THREE.AudioLoader();
    console.log('state before playing', this.state)

    audioLoader.load(this.state.track.audioPath, (buffer) => {
      sound.setBuffer(buffer);
      sound.setLoop(false);
      sound.setVolume(1);
      sound.play();
      this.audio = sound;
    });
    this.analyser = new THREE.AudioAnalyser(sound, 32);
  }

  addObjects() {
    this.geometry = new THREE.BufferGeometry();
    const positions = new Float32Array(this.number * 3);
    const uvs = new Float32Array(this.number * 2);

    for (let i = 0; i < this.size; i++) {
      for (let j = 0; j < this.size; j++) {
        const index = 3 * (i * this.size + j);
        positions[index + 0] = j / this.size - 0.5;
        positions[index + 1] = i / this.size - 0.5;
        positions[index + 2] = 0;

        const index2 = 2 * (i * this.size + j);
        uvs[index2] = j / (this.size - 1);
        uvs[index2 + 1] = i / (this.size - 1);
      }
    }

    this.geometry.setAttribute(
      'position',
      new THREE.BufferAttribute(positions, 3),
    );
    this.geometry.setAttribute('uv', new THREE.BufferAttribute(uvs, 2));

    const vertexShader = `
      varying vec2 vUv;
      uniform float time;
      uniform sampler2D uTexture;
      uniform float uFrequency;

      float normalizeFrequency( float f ) {
          return f / 120.;
      }

      vec3 expelParticlesByFrequency(float f, vec3 position) {
          vec2 center = vec2(0.0, 0.0);
          position += f * position * 0.5;
          return position;
      }

      void main(){
          vUv = uv;
          vec3 newpos = position;
          vec4 color = texture2D( uTexture, vUv );
          newpos.xy = color.xy;

          float radius = sqrt( newpos.x * newpos.x + newpos.y * newpos.y );
          float angle = atan( newpos.y, newpos.x ) + time * 0.1;

          float f = normalizeFrequency(uFrequency);
          newpos = expelParticlesByFrequency(f, newpos);

          vec4 mvPosition = modelViewMatrix * vec4( newpos, 1.0 );
          gl_PointSize = (2.0 / -mvPosition.z );
          gl_Position = projectionMatrix * mvPosition;
      }
    `;

    const fragmentShader = `
      varying vec2 vUv;
      uniform sampler2D uTexture;
      void main(){
        vec4 color = texture2D( uTexture, vUv );
        vec2 uv = vUv;
        // gl_FragColor = color;
        // Create gradient blue color

        gl_FragColor = vec4(1. , 1. , 1., 1.);
      }
    `;

    this.material = new THREE.ShaderMaterial({
      uniforms: {
        time: { value: 0 },
        uTexture: { value: this.positions },
        uFrequency: { value: this.analyser.getAverageFrequency() },
      },
      vertexShader: vertexShader,
      fragmentShader: fragmentShader,
      depthWrite: false,
      depthTest: false,
      transparent: true,
    });

    this.mesh = new THREE.Points(this.geometry, this.material);
    this.scene.add(this.mesh);
  }

  // Rename the animation loop method to 'animate'
  animate = () => {
    this.dtime = this.clock.getDelta();
    this.time += this.dtime;

    this.material.uniforms.time.value = this.time;
    this.simMaterial.uniforms.time.value = this.time;
    this.material.uniforms.uFrequency.value =
      this.analyser.getAverageFrequency();

    this.requestID = requestAnimationFrame(this.animate);
    this.renderer.setRenderTarget(this.renderTarget);
    this.renderer.render(this.sceneFBO, this.cameraFBO);
    this.renderer.setRenderTarget(null);
    this.renderer.render(this.scene, this.camera);

    // swap render targets
    const tmp = this.renderTarget;
    this.renderTarget = this.renderTarget1;
    this.renderTarget1 = tmp;

    this.material.uniforms.uTexture.value = this.renderTarget.texture;
    this.simMaterial.uniforms.uCurrentPosition.value =
      this.renderTarget1.texture;

    this.updateRotation();
    if (this.audio && this.audio.isPlaying) {
      this.updateProgress();
      // console.log(this.clickProgress, this.audio.buffer.duration, this.audio.offset);
    }
  };

  componentWillUnmount() {
    console.log('unmount');
    // Cancel the animation frame if it's running
    cancelAnimationFrame(this.requestID);
    // Remove Three.js canvas
    if (this.mountRef.current) {
      this.mountRef.current.removeChild(this.renderer.domElement);
    }
    // if (this.mountRef.current && this.renderer.domElement.parentNode === this.mountRef.current) {
    //   this.mountRef.current.removeChild(this.renderer.domElement);
    // }
  }

  // This is the React lifecycle render method that returns the component's JSX.
  render() {
    return (
      <>
        {/* BACK BUTTON */}
        <Link
          to="/"
          style={{
            position: 'fixed',
            top: '20px',
            left: '20px',
            zIndex: 999,
            padding: '8px 18px',
            borderRadius: '8px',
            border: 'none',
            cursor: 'pointer',
            backgroundColor: '#fff',
            boxShadow: '0 2px 5px rgba(0, 0, 0, 0.2)',
            color: 'black',
          }}
          onClick={this.handleBack}
        >
          Back
        </Link>

        {/* MAIN CONTENT */}
        <div
          ref={this.mountRef}
          style={{
            width: '100%',
            height: '100vh',
            overflow: 'hidden',
            margin: 0,
            padding: 0,
          }}
        />

        <div
          style={{
            position: 'fixed',
            bottom: 0,
            left: 0,
            width: '100%',
            display: 'flex',
            maxHeight: '15vh', // max is 15% of the viewport height
            minHeight: '50px', // never go below 50px
            justifyContent: 'center',
            padding: '10px',
            transition: 'all 0.3s ease-in-out',
            zIndex: 2,
          }}
        >
          {/* ------- Player Controller -------- */}
          <div
            style={{
              minHeight: '10vh',
              display: 'flex',
              justifyContent: 'center',
              alignItems: 'center',
              padding: '2rem 0',
            }}
          >
            {/* Pill-shaped player container */}
            <div
              style={{
                display: 'flex',
                alignItems: 'center',
                background: '#fff',
                borderRadius: '999px',
                width: '650px',
                height: '100px',
                boxShadow: '0 4px 10px rgba(0,0,0,0.1)',
                position: 'relative',
                overflow: 'hidden',
                padding: '0 1.5rem',
                paddingLeft: '100px', // add padding to the left to accommodate album art
              }}
            >
              {/* Album art */}
              <div
                style={{
                  width: '80px',
                  height: '80px',
                  borderRadius: '50%',
                  overflow: 'hidden',
                  marginRight: '1rem',
                  position: 'absolute',
                  top: '10px',
                  left: '10px',
                  transform: `rotate(${this.state.rotation}deg)`,
                  transition: this.isPlaying ? 'none' : 'transform 0.1s linear',
                }}
              >
                <img
                  // src={'E:\\Developer\\AudioVisuliserV3\\assets\\images\\perfect\\perfect.png'}
                  src = {this.state.track.albumArt}
                  alt={this.state.track.title}
                  style={{ width: '100%', height: '100%', objectFit: 'cover' }}
                />
              </div>

              {/* Track info and progress bar side by side */}
              <div
                style={{
                  display: 'flex',
                  flexDirection: 'column',
                  flexGrow: 1,
                }}
              >
                {/* Title + Artist */}
                <div style={{ marginBottom: '0.5rem' }}>
                  <h3
                    style={{ margin: 0, fontSize: '1rem', fontWeight: 'bold' }}
                  >
                    {this.state.track.title}
                  </h3>
                  <p style={{ margin: 0, fontSize: '0.875rem', color: '#555' }}>
                    {this.state.track.artist}
                  </p>
                </div>

                {/* Progress bar */}
                <div
                  style={{
                    height: '8px',
                    borderRadius: '4px',
                    background: '#e0e0e0',
                    position: 'relative',
                    cursor: 'pointer',
                  }}
                  onClick={this.handleProgressClick}
                  onMouseMove={this.handleProgressMouseMove}
                  onMouseLeave={this.handleProgressMouseLeave}
                >
                  <div
                    style={{
                      height: '100%',
                      width: `${this.state.progress}%`,
                      background: '#000',
                      borderRadius: '4px',
                      transition: 'width 0.1s linear',
                    }}
                  />
                  {this.state.hoverProgress !== null && (
                    <div
                      style={{
                        height: '100%',
                        width: `${this.state.hoverProgress}%`,
                        background: 'rgba(85, 85, 85, 0.3)',
                        borderRadius: '4px',
                        position: 'absolute',
                        top: 0,
                        left: 0,
                        pointerEvents: 'none',
                        transition: 'width 0.1s linear',
                      }}
                    />
                  )}
                </div>
              </div>

              {/* Playback controls */}
              <div
                style={{
                  marginLeft: 'auto',
                  display: 'flex',
                  alignItems: 'center',
                  marginRight: '0.5rem',
                }}
              >
                <button style={iconButtonStyle}>
                  <AiOutlineBackward />
                </button>
                <button onClick={this.togglePlayPause} style={iconButtonStyle}>
                  {this.state.isPlaying ? <FaPause /> : <FaPlay />}
                </button>
                <button onClick={this.handleForwardButton} style={iconButtonStyle}>
                  <AiOutlineForward />
                </button>
                <button style={iconButtonStyle}>Options</button>
              </div>
            </div>
          </div>
        </div>
      </>
    );
  }
}

const iconButtonStyle = {
  background: 'none',
  border: 'none',
  fontSize: '1.25rem',
  cursor: 'pointer',
  margin: '0 0.5rem',
};

export default ShaderVisuals;<|MERGE_RESOLUTION|>--- conflicted
+++ resolved
@@ -3,33 +3,16 @@
 import * as THREE from 'three';
 
 import { lerp } from 'three/src/math/MathUtils';
-
-<<<<<<< HEAD
-=======
-import LIG from '../../resources/assets/audio/frozen_let_it_go.wav';
-
->>>>>>> 26bb629f
 import { AiOutlineForward, AiOutlineBackward } from 'react-icons/ai';
 import { FaPlay, FaPause } from 'react-icons/fa';
 import { Link } from 'react-router-dom';
 
 // Kimi stuff
-<<<<<<< HEAD
 const findCompletePath = async (path) => {
   const response =
     await window.electron.fileSystem.mergeAssetPath(path);
-=======
-const findImagePath = async () => {
-  const response = await window.electron.fileSystem.mergeAssetPath('Test.png');
->>>>>>> 26bb629f
   return response;
 };
-
-let t1 = 'texture/Snowflake.png';
-(async () => {
-  t1 = await findCompletePath(t1);
-  console.log('t1: ', t1);
-})();
 
 const loadImage = (path) => {
   return new Promise((resolve, reject) => {
