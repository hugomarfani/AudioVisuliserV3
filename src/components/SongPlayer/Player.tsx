--- conflicted
+++ resolved
@@ -35,11 +35,8 @@
       // Avoid NaN by using "|| 0"
       const currentProgress = (audio.currentTime / audio.duration) * 100 || 0;
       setProgress(currentProgress);
-<<<<<<< HEAD
-=======
       console.log('Audio progress:', currentProgress);
       onTimeUpdate?.(audio.currentTime, audio.duration);
->>>>>>> 50efc4e6
     };
 
     const handleError = (e: Event) => {
@@ -63,11 +60,7 @@
       audio.removeEventListener('timeupdate', updateProgress);
       audio.removeEventListener('error', handleError);
     };
-<<<<<<< HEAD
-  }, []);
-=======
   }, [track.audioSrc, autoPlay, onTimeUpdate]);
->>>>>>> 50efc4e6
 
   useEffect(() => {
     let animationFrame: number;
@@ -84,14 +77,10 @@
   }, [isPlaying]);
 
   const togglePlayPause = () => {
-<<<<<<< HEAD
-    if (!audioRef.current) return;
-=======
     if (!audioRef.current || !track.audioSrc) return;
     
     console.log('Toggle play/pause, current state:', isPlaying);
     
->>>>>>> 50efc4e6
     if (isPlaying) {
       audioRef.current.pause();
     } else {
