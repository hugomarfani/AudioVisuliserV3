import React, { useState, useRef, useEffect, CSSProperties, forwardRef, useImperativeHandle } from 'react';
import { AiOutlineForward, AiOutlineBackward } from 'react-icons/ai';
import { FaPlay, FaPause } from 'react-icons/fa';

interface PlayerProps {
  track: {
    title: string;
    artist: string;
    albumArt: string;
    audioSrc: string;
  };
  autoPlay?: boolean;
  onTimeUpdate?: (currentTime: number, duration: number) => void;
}

const Player = forwardRef<any, PlayerProps>(({ track, autoPlay = false, onTimeUpdate }, ref) => {
  const [isPlaying, setIsPlaying] = useState(false);
  const [progress, setProgress] = useState(0);
  const [hoverProgress, setHoverProgress] = useState<number | null>(null);
  const [rotation, setRotation] = useState(0);
  const audioRef = useRef<HTMLAudioElement | null>(null);

  useImperativeHandle(ref, () => ({
    play: () => audioRef.current?.play(),
    pause: () => audioRef.current?.pause(),
    getCurrentTime: () => audioRef.current?.currentTime || 0,
    getDuration: () => audioRef.current?.duration || 0,
  }));

  useEffect(() => {
    const audio = audioRef.current;
    if (!audio) return;

    const updateProgress = () => {
      // Avoid NaN by using "|| 0"
      const currentProgress = (audio.currentTime / audio.duration) * 100 || 0;
      setProgress(currentProgress);
<<<<<<< HEAD
      console.log('Audio progress:', currentProgress);
      onTimeUpdate?.(audio.currentTime, audio.duration);
=======
>>>>>>> 5c3e22bf
    };

    const handleError = (e: Event) => {
      console.error('Failed to load audio source', e);
      setIsPlaying(false);
    };

    audio.addEventListener('timeupdate', updateProgress);
    audio.addEventListener('error', handleError);

    // Auto-play when track changes
    if (autoPlay && track.audioSrc) {
      audio.play().catch(error => {
        console.error('Error auto-playing audio:', error);
        setIsPlaying(false);
      });
      setIsPlaying(true); // Set playing state to true when auto-playing
    }

    return () => {
      audio.removeEventListener('timeupdate', updateProgress);
      audio.removeEventListener('error', handleError);
    };
<<<<<<< HEAD
  }, [track.audioSrc, autoPlay, onTimeUpdate]);
=======
  }, []);
>>>>>>> 5c3e22bf

  useEffect(() => {
    let animationFrame: number;
    const updateRotation = () => {
      if (isPlaying) {
        setRotation(prev => prev + 0.5);
        animationFrame = requestAnimationFrame(updateRotation);
      }
    };
    if (isPlaying) {
      animationFrame = requestAnimationFrame(updateRotation);
    }
    return () => cancelAnimationFrame(animationFrame);
  }, [isPlaying]);

  const togglePlayPause = () => {
<<<<<<< HEAD
    if (!audioRef.current || !track.audioSrc) return;
    
    console.log('Toggle play/pause, current state:', isPlaying);
    
=======
    if (!audioRef.current) return;
>>>>>>> 5c3e22bf
    if (isPlaying) {
      audioRef.current.pause();
    } else {
      audioRef.current.play().catch(error => {
        console.error('Error playing audio:', error);
        setIsPlaying(false);
      });
    }
    setIsPlaying(!isPlaying);
  };

  const skipBackward = () => {
    if (audioRef.current) {
      audioRef.current.currentTime = Math.max(
        0,
        audioRef.current.currentTime - 10
      );
    }
  };

  const skipForward = () => {
    if (audioRef.current && audioRef.current.duration) {
      audioRef.current.currentTime = Math.min(
        audioRef.current.duration,
        audioRef.current.currentTime + 10
      );
    }
  };

  const handleProgressClick = (e: React.MouseEvent<HTMLDivElement>) => {
    if (!audioRef.current) return;
    const rect = e.currentTarget.getBoundingClientRect();
    const clickX = e.clientX - rect.left;
    const newTime = (clickX / rect.width) * audioRef.current.duration;
    audioRef.current.currentTime = newTime;
  };

  const handleProgressMouseMove = (e: React.MouseEvent<HTMLDivElement>) => {
    const rect = e.currentTarget.getBoundingClientRect();
    const hoverX = e.clientX - rect.left;
    const hoverPercentage = (hoverX / rect.width) * 100;
    setHoverProgress(hoverPercentage);
  };

  const handleProgressMouseLeave = () => {
    setHoverProgress(0);
  };

  return (
    <div
      style={{
        minHeight: '10vh',
        display: 'flex',
        justifyContent: 'center',
        alignItems: 'center',
        padding: '2rem 0',
      }}
    >
      {/* Pill-shaped player container */}
      <div
        style={{
          display: 'flex',
          alignItems: 'center',
          background: '#fff',
          borderRadius: '999px',
          width: '650px',
          height: '100px',
          boxShadow: '0 4px 10px rgba(0,0,0,0.1)',
          position: 'relative',
          overflow: 'hidden',
          padding: '0 1.5rem',
          paddingLeft: '100px', // add padding to the left to accommodate album art
        }}
      >
        {/* Album art */}
        <div
          style={{
            width: '80px', // increased width
            height: '80px', // increased height
            borderRadius: '50%',
            overflow: 'hidden',
            marginRight: '1rem',
            position: 'absolute', // position absolute to fill the corner
            top: '10px', // adjust top position
            left: '10px', // adjust left position
            transform: `rotate(${rotation}deg)`,
            transition: isPlaying ? 'none' : 'transform 0.1s linear',
          }}
        >
          <img
            src={track.albumArt}
            alt={track.title}
            style={{ width: '100%', height: '100%', objectFit: 'cover' }}
          />
        </div>

        {/* Track info and progress bar side by side */}
        <div style={{ display: 'flex', flexDirection: 'column', flexGrow: 1 }}>
          {/* Title + Artist (top) */}
          <div style={{ marginBottom: '0.5rem' }}>
            <h3 style={{ margin: 0, fontSize: '1rem', fontWeight: 'bold' }}>
              {track.title}
            </h3>
            <p style={{ margin: 0, fontSize: '0.875rem', color: '#555' }}>
              {track.artist}
            </p>
          </div>

          {/* Progress bar (bottom) */}
          <div
            style={{
              height: '8px',
              borderRadius: '4px',
              background: '#e0e0e0',
              position: 'relative',
              cursor: 'pointer', // add cursor pointer to indicate interactivity
            }}
            onClick={handleProgressClick} // add onClick event
            onMouseMove={handleProgressMouseMove} // add onMouseMove event
            onMouseLeave={handleProgressMouseLeave} // add onMouseLeave event
          >
            <div
              style={{
                height: '100%',
                width: `${progress}%`,
                background: '#000', // pick any colour you like
                borderRadius: '4px',
                transition: 'width 0.1s linear',
              }}
            />
            {hoverProgress !== null && (
              <div
                style={{
                  height: '100%',
                  width: `${hoverProgress}%`,
                  background: 'rgba(85, 85, 85, 0.3)', // ghost bar color
                  borderRadius: '4px',
                  position: 'absolute',
                  top: 0,
                  left: 0,
                  pointerEvents: 'none', // make sure it doesn't interfere with clicks
                  transition: 'width 0.1s linear',
                }}
              />
            )}
          </div>
        </div>

        {/* Playback controls */}
        <div
          style={{
            marginLeft: 'auto',
            display: 'flex',
            alignItems: 'center',
            marginRight: '0.5rem',
          }}
        >
          <button onClick={skipBackward} style={iconButtonStyle}>
            <AiOutlineBackward />
          </button>
          <button onClick={togglePlayPause} style={iconButtonStyle}>
            {isPlaying ? <FaPause /> : <FaPlay />}
          </button>
          <button onClick={skipForward} style={iconButtonStyle}>
            <AiOutlineForward />
          </button>
          <button style={iconButtonStyle}>Options</button>
        </div>

        {/* Hidden audio element */}
        <audio ref={audioRef} src={track.audioSrc} />
      </div>
    </div>
  );
});

const iconButtonStyle: CSSProperties = {
  background: 'none',
  border: 'none',
  fontSize: '1.25rem',
  cursor: 'pointer',
  margin: '0 0.5rem',
};

export default Player;<|MERGE_RESOLUTION|>--- conflicted
+++ resolved
@@ -1,4 +1,11 @@
-import React, { useState, useRef, useEffect, CSSProperties, forwardRef, useImperativeHandle } from 'react';
+import React, {
+  useState,
+  useRef,
+  useEffect,
+  CSSProperties,
+  forwardRef,
+  useImperativeHandle,
+} from 'react';
 import { AiOutlineForward, AiOutlineBackward } from 'react-icons/ai';
 import { FaPlay, FaPause } from 'react-icons/fa';
 
@@ -13,260 +20,271 @@
   onTimeUpdate?: (currentTime: number, duration: number) => void;
 }
 
-const Player = forwardRef<any, PlayerProps>(({ track, autoPlay = false, onTimeUpdate }, ref) => {
-  const [isPlaying, setIsPlaying] = useState(false);
-  const [progress, setProgress] = useState(0);
-  const [hoverProgress, setHoverProgress] = useState<number | null>(null);
-  const [rotation, setRotation] = useState(0);
-  const audioRef = useRef<HTMLAudioElement | null>(null);
-
-  useImperativeHandle(ref, () => ({
-    play: () => audioRef.current?.play(),
-    pause: () => audioRef.current?.pause(),
-    getCurrentTime: () => audioRef.current?.currentTime || 0,
-    getDuration: () => audioRef.current?.duration || 0,
-  }));
-
-  useEffect(() => {
-    const audio = audioRef.current;
-    if (!audio) return;
-
-    const updateProgress = () => {
-      // Avoid NaN by using "|| 0"
-      const currentProgress = (audio.currentTime / audio.duration) * 100 || 0;
-      setProgress(currentProgress);
-<<<<<<< HEAD
-      console.log('Audio progress:', currentProgress);
-      onTimeUpdate?.(audio.currentTime, audio.duration);
-=======
->>>>>>> 5c3e22bf
-    };
-
-    const handleError = (e: Event) => {
-      console.error('Failed to load audio source', e);
+const Player = forwardRef<any, PlayerProps>(
+  ({ track, autoPlay = false, onTimeUpdate }, ref) => {
+    const [isPlaying, setIsPlaying] = useState(false);
+    const [progress, setProgress] = useState(0);
+    const [hoverProgress, setHoverProgress] = useState<number | null>(null);
+    const [rotation, setRotation] = useState(0);
+    const audioRef = useRef<HTMLAudioElement | null>(null);
+
+    useImperativeHandle(ref, () => ({
+      play: () => audioRef.current?.play(),
+      pause: () => audioRef.current?.pause(),
+      getCurrentTime: () => audioRef.current?.currentTime || 0,
+      getDuration: () => audioRef.current?.duration || 0,
+    }));
+
+    useEffect(() => {
+      const audio = audioRef.current;
+      if (!audio) return;
+
+      const updateProgress = () => {
+        // Avoid NaN by using "|| 0"
+        const currentProgress = (audio.currentTime / audio.duration) * 100 || 0;
+        setProgress(currentProgress);
+        console.log('Audio progress:', currentProgress);
+        onTimeUpdate?.(audio.currentTime, audio.duration);
+      };
+
+      const handleError = (e: Event) => {
+        console.error('Failed to load audio source', e);
+        setIsPlaying(false);
+      };
+
+      audio.addEventListener('timeupdate', updateProgress);
+      audio.addEventListener('error', handleError);
+      audio.addEventListener('loadstart', () =>
+        console.log('Audio loading started'),
+      );
+      audio.addEventListener('canplay', () => console.log('Audio can play'));
+      audio.addEventListener('playing', () =>
+        console.log('Audio started playing'),
+      );
+      audio.addEventListener('pause', () => console.log('Audio paused'));
+      audio.addEventListener('ended', () => console.log('Audio ended'));
+
+      // Reset player state when audio source changes
       setIsPlaying(false);
-    };
-
-    audio.addEventListener('timeupdate', updateProgress);
-    audio.addEventListener('error', handleError);
-
-    // Auto-play when track changes
-    if (autoPlay && track.audioSrc) {
-      audio.play().catch(error => {
-        console.error('Error auto-playing audio:', error);
-        setIsPlaying(false);
-      });
-      setIsPlaying(true); // Set playing state to true when auto-playing
-    }
-
-    return () => {
-      audio.removeEventListener('timeupdate', updateProgress);
-      audio.removeEventListener('error', handleError);
-    };
-<<<<<<< HEAD
-  }, [track.audioSrc, autoPlay, onTimeUpdate]);
-=======
-  }, []);
->>>>>>> 5c3e22bf
-
-  useEffect(() => {
-    let animationFrame: number;
-    const updateRotation = () => {
+      setProgress(0);
+
+      // Log the audio source when it changes
+      if (track.audioSrc) {
+        console.log('Audio source:', track.audioSrc);
+      }
+
+      // Auto-play when track changes
+      if (autoPlay && track.audioSrc) {
+        audio.play().catch((error) => {
+          console.error('Error auto-playing audio:', error);
+          setIsPlaying(false);
+        });
+        setIsPlaying(true); // Set playing state to true when auto-playing
+      }
+
+      return () => {
+        audio.removeEventListener('timeupdate', updateProgress);
+        audio.removeEventListener('error', handleError);
+      };
+    }, [track.audioSrc, autoPlay, onTimeUpdate]);
+
+    useEffect(() => {
+      let animationFrame: number;
+      const updateRotation = () => {
+        if (isPlaying) {
+          setRotation((prev) => prev + 0.5);
+          animationFrame = requestAnimationFrame(updateRotation);
+        }
+      };
       if (isPlaying) {
-        setRotation(prev => prev + 0.5);
         animationFrame = requestAnimationFrame(updateRotation);
       }
-    };
-    if (isPlaying) {
-      animationFrame = requestAnimationFrame(updateRotation);
-    }
-    return () => cancelAnimationFrame(animationFrame);
-  }, [isPlaying]);
-
-  const togglePlayPause = () => {
-<<<<<<< HEAD
-    if (!audioRef.current || !track.audioSrc) return;
-    
-    console.log('Toggle play/pause, current state:', isPlaying);
-    
-=======
-    if (!audioRef.current) return;
->>>>>>> 5c3e22bf
-    if (isPlaying) {
-      audioRef.current.pause();
-    } else {
-      audioRef.current.play().catch(error => {
-        console.error('Error playing audio:', error);
-        setIsPlaying(false);
-      });
-    }
-    setIsPlaying(!isPlaying);
-  };
-
-  const skipBackward = () => {
-    if (audioRef.current) {
-      audioRef.current.currentTime = Math.max(
-        0,
-        audioRef.current.currentTime - 10
-      );
-    }
-  };
-
-  const skipForward = () => {
-    if (audioRef.current && audioRef.current.duration) {
-      audioRef.current.currentTime = Math.min(
-        audioRef.current.duration,
-        audioRef.current.currentTime + 10
-      );
-    }
-  };
-
-  const handleProgressClick = (e: React.MouseEvent<HTMLDivElement>) => {
-    if (!audioRef.current) return;
-    const rect = e.currentTarget.getBoundingClientRect();
-    const clickX = e.clientX - rect.left;
-    const newTime = (clickX / rect.width) * audioRef.current.duration;
-    audioRef.current.currentTime = newTime;
-  };
-
-  const handleProgressMouseMove = (e: React.MouseEvent<HTMLDivElement>) => {
-    const rect = e.currentTarget.getBoundingClientRect();
-    const hoverX = e.clientX - rect.left;
-    const hoverPercentage = (hoverX / rect.width) * 100;
-    setHoverProgress(hoverPercentage);
-  };
-
-  const handleProgressMouseLeave = () => {
-    setHoverProgress(0);
-  };
-
-  return (
-    <div
-      style={{
-        minHeight: '10vh',
-        display: 'flex',
-        justifyContent: 'center',
-        alignItems: 'center',
-        padding: '2rem 0',
-      }}
-    >
-      {/* Pill-shaped player container */}
+      return () => cancelAnimationFrame(animationFrame);
+    }, [isPlaying]);
+
+    const togglePlayPause = () => {
+      if (!audioRef.current || !track.audioSrc) return;
+
+      console.log('Toggle play/pause, current state:', isPlaying);
+
+      if (isPlaying) {
+        audioRef.current.pause();
+      } else {
+        audioRef.current.play().catch((error) => {
+          console.error('Error playing audio:', error);
+          setIsPlaying(false);
+        });
+      }
+      setIsPlaying(!isPlaying);
+    };
+
+    const skipBackward = () => {
+      if (audioRef.current) {
+        audioRef.current.currentTime = Math.max(
+          0,
+          audioRef.current.currentTime - 10,
+        );
+      }
+    };
+
+    const skipForward = () => {
+      if (audioRef.current && audioRef.current.duration) {
+        audioRef.current.currentTime = Math.min(
+          audioRef.current.duration,
+          audioRef.current.currentTime + 10,
+        );
+      }
+    };
+
+    const handleProgressClick = (e: React.MouseEvent<HTMLDivElement>) => {
+      if (!audioRef.current) return;
+      const rect = e.currentTarget.getBoundingClientRect();
+      const clickX = e.clientX - rect.left;
+      const newTime = (clickX / rect.width) * audioRef.current.duration;
+      audioRef.current.currentTime = newTime;
+    };
+
+    const handleProgressMouseMove = (e: React.MouseEvent<HTMLDivElement>) => {
+      const rect = e.currentTarget.getBoundingClientRect();
+      const hoverX = e.clientX - rect.left;
+      const hoverPercentage = (hoverX / rect.width) * 100;
+      setHoverProgress(hoverPercentage);
+    };
+
+    const handleProgressMouseLeave = () => {
+      setHoverProgress(0);
+    };
+
+    return (
       <div
         style={{
+          minHeight: '10vh',
           display: 'flex',
+          justifyContent: 'center',
           alignItems: 'center',
-          background: '#fff',
-          borderRadius: '999px',
-          width: '650px',
-          height: '100px',
-          boxShadow: '0 4px 10px rgba(0,0,0,0.1)',
-          position: 'relative',
-          overflow: 'hidden',
-          padding: '0 1.5rem',
-          paddingLeft: '100px', // add padding to the left to accommodate album art
+          padding: '2rem 0',
         }}
       >
-        {/* Album art */}
+        {/* Pill-shaped player container */}
         <div
           style={{
-            width: '80px', // increased width
-            height: '80px', // increased height
-            borderRadius: '50%',
+            display: 'flex',
+            alignItems: 'center',
+            background: '#fff',
+            borderRadius: '999px',
+            width: '650px',
+            height: '100px',
+            boxShadow: '0 4px 10px rgba(0,0,0,0.1)',
+            position: 'relative',
             overflow: 'hidden',
-            marginRight: '1rem',
-            position: 'absolute', // position absolute to fill the corner
-            top: '10px', // adjust top position
-            left: '10px', // adjust left position
-            transform: `rotate(${rotation}deg)`,
-            transition: isPlaying ? 'none' : 'transform 0.1s linear',
+            padding: '0 1.5rem',
+            paddingLeft: '100px', // add padding to the left to accommodate album art
           }}
         >
-          <img
-            src={track.albumArt}
-            alt={track.title}
-            style={{ width: '100%', height: '100%', objectFit: 'cover' }}
-          />
-        </div>
-
-        {/* Track info and progress bar side by side */}
-        <div style={{ display: 'flex', flexDirection: 'column', flexGrow: 1 }}>
-          {/* Title + Artist (top) */}
-          <div style={{ marginBottom: '0.5rem' }}>
-            <h3 style={{ margin: 0, fontSize: '1rem', fontWeight: 'bold' }}>
-              {track.title}
-            </h3>
-            <p style={{ margin: 0, fontSize: '0.875rem', color: '#555' }}>
-              {track.artist}
-            </p>
-          </div>
-
-          {/* Progress bar (bottom) */}
+          {/* Album art */}
           <div
             style={{
-              height: '8px',
-              borderRadius: '4px',
-              background: '#e0e0e0',
-              position: 'relative',
-              cursor: 'pointer', // add cursor pointer to indicate interactivity
+              width: '80px', // increased width
+              height: '80px', // increased height
+              borderRadius: '50%',
+              overflow: 'hidden',
+              marginRight: '1rem',
+              position: 'absolute', // position absolute to fill the corner
+              top: '10px', // adjust top position
+              left: '10px', // adjust left position
+              transform: `rotate(${rotation}deg)`,
+              transition: isPlaying ? 'none' : 'transform 0.1s linear',
             }}
-            onClick={handleProgressClick} // add onClick event
-            onMouseMove={handleProgressMouseMove} // add onMouseMove event
-            onMouseLeave={handleProgressMouseLeave} // add onMouseLeave event
           >
+            <img
+              src={track.albumArt}
+              alt={track.title}
+              style={{ width: '100%', height: '100%', objectFit: 'cover' }}
+            />
+          </div>
+
+          {/* Track info and progress bar side by side */}
+          <div
+            style={{ display: 'flex', flexDirection: 'column', flexGrow: 1 }}
+          >
+            {/* Title + Artist (top) */}
+            <div style={{ marginBottom: '0.5rem' }}>
+              <h3 style={{ margin: 0, fontSize: '1rem', fontWeight: 'bold' }}>
+                {track.title}
+              </h3>
+              <p style={{ margin: 0, fontSize: '0.875rem', color: '#555' }}>
+                {track.artist}
+              </p>
+            </div>
+
+            {/* Progress bar (bottom) */}
             <div
               style={{
-                height: '100%',
-                width: `${progress}%`,
-                background: '#000', // pick any colour you like
+                height: '8px',
                 borderRadius: '4px',
-                transition: 'width 0.1s linear',
+                background: '#e0e0e0',
+                position: 'relative',
+                cursor: 'pointer', // add cursor pointer to indicate interactivity
               }}
-            />
-            {hoverProgress !== null && (
+              onClick={handleProgressClick} // add onClick event
+              onMouseMove={handleProgressMouseMove} // add onMouseMove event
+              onMouseLeave={handleProgressMouseLeave} // add onMouseLeave event
+            >
               <div
                 style={{
                   height: '100%',
-                  width: `${hoverProgress}%`,
-                  background: 'rgba(85, 85, 85, 0.3)', // ghost bar color
+                  width: `${progress}%`,
+                  background: '#000', // pick any colour you like
                   borderRadius: '4px',
-                  position: 'absolute',
-                  top: 0,
-                  left: 0,
-                  pointerEvents: 'none', // make sure it doesn't interfere with clicks
                   transition: 'width 0.1s linear',
                 }}
               />
-            )}
+              {hoverProgress !== null && (
+                <div
+                  style={{
+                    height: '100%',
+                    width: `${hoverProgress}%`,
+                    background: 'rgba(85, 85, 85, 0.3)', // ghost bar color
+                    borderRadius: '4px',
+                    position: 'absolute',
+                    top: 0,
+                    left: 0,
+                    pointerEvents: 'none', // make sure it doesn't interfere with clicks
+                    transition: 'width 0.1s linear',
+                  }}
+                />
+              )}
+            </div>
           </div>
+
+          {/* Playback controls */}
+          <div
+            style={{
+              marginLeft: 'auto',
+              display: 'flex',
+              alignItems: 'center',
+              marginRight: '0.5rem',
+            }}
+          >
+            <button onClick={skipBackward} style={iconButtonStyle}>
+              <AiOutlineBackward />
+            </button>
+            <button onClick={togglePlayPause} style={iconButtonStyle}>
+              {isPlaying ? <FaPause /> : <FaPlay />}
+            </button>
+            <button onClick={skipForward} style={iconButtonStyle}>
+              <AiOutlineForward />
+            </button>
+            <button style={iconButtonStyle}>Options</button>
+          </div>
+
+          {/* Hidden audio element */}
+          <audio ref={audioRef} src={track.audioSrc} />
         </div>
-
-        {/* Playback controls */}
-        <div
-          style={{
-            marginLeft: 'auto',
-            display: 'flex',
-            alignItems: 'center',
-            marginRight: '0.5rem',
-          }}
-        >
-          <button onClick={skipBackward} style={iconButtonStyle}>
-            <AiOutlineBackward />
-          </button>
-          <button onClick={togglePlayPause} style={iconButtonStyle}>
-            {isPlaying ? <FaPause /> : <FaPlay />}
-          </button>
-          <button onClick={skipForward} style={iconButtonStyle}>
-            <AiOutlineForward />
-          </button>
-          <button style={iconButtonStyle}>Options</button>
-        </div>
-
-        {/* Hidden audio element */}
-        <audio ref={audioRef} src={track.audioSrc} />
       </div>
-    </div>
-  );
-});
+    );
+  },
+);
 
 const iconButtonStyle: CSSProperties = {
   background: 'none',
