--- conflicted
+++ resolved
@@ -33,13 +33,13 @@
           songDetails.jacket
         );
 
-<<<<<<< HEAD
         console.log("path test")
         console.log(jacketPath, songDetails.jacket);''
 
+        console.log("path test")
+        console.log(jacketPath, songDetails.jacket);''
+
         // Load all image paths with logging
-=======
->>>>>>> 29b436f9
         try {
           const imagePaths = await Promise.all(
             songDetails.images.map(async (imagePath: string) => {
@@ -141,12 +141,7 @@
   if (!songDetails) return null;
 
   return (
-<<<<<<< HEAD
     <div className={`page-transition ${isVisible ? 'visible' : ''}`}
-=======
-    <div
-      className={`page-transition ${isVisible ? 'visible' : ''}`}
->>>>>>> 29b436f9
       style={{
         width: '100vw',
         height: '100vh',
@@ -175,10 +170,7 @@
         />
       )}
 
-<<<<<<< HEAD
       {/* Particle container on top of background */}
-=======
->>>>>>> 29b436f9
       <div
         ref={containerRef}
         style={{
@@ -192,10 +184,7 @@
         }}
       />
 
-<<<<<<< HEAD
       {/* Back button and player with highest z-index */}
-=======
->>>>>>> 29b436f9
       <button
         onClick={handleBack}
         style={{
@@ -248,13 +237,7 @@
             key={index}
             src={imagePath}
             alt=""
-<<<<<<< HEAD
             onLoad={() => console.log(`Preloaded image ${index} loaded successfully:`, imagePath)}
-=======
-            onLoad={() =>
-              console.log(`Preloaded image ${index} loaded successfully:`, imagePath)
-            }
->>>>>>> 29b436f9
             onError={(e) => console.error(`Error loading image ${index}:`, e)}
           />
         ))}
