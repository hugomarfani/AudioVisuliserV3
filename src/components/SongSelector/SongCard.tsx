--- conflicted
+++ resolved
@@ -1,10 +1,5 @@
-<<<<<<< HEAD
 import React, { useState, useRef, useEffect } from 'react';
-import { FaInfoCircle } from 'react-icons/fa';
-=======
-import React, { useState } from 'react';
 import { FaInfoCircle, FaStar } from 'react-icons/fa';
->>>>>>> 772f2b1d
 import colors from '../../theme/colors';
 import { SongModel } from '../../database/models/Song';
 import { useNavigate } from 'react-router-dom';
@@ -16,11 +11,8 @@
   accessToken: string;
   selectedDevice: string | null;
   onDetailsClick: (songID: string) => void;
-<<<<<<< HEAD
   useShader: boolean; // Whether to use shader or particles
-=======
   onParticleClick?: (songId: string) => void;
->>>>>>> 772f2b1d
 };
 
 const statusMap: Record<string, string> = {
@@ -35,11 +27,8 @@
   songDetails,
   onSelect,
   onDetailsClick,
-<<<<<<< HEAD
   useShader,
-=======
   onParticleClick,
->>>>>>> 772f2b1d
 }: SongCardProps): JSX.Element {
   const navigate = useNavigate();
   const [isHovered, setIsHovered] = useState(false);
@@ -213,79 +202,8 @@
       >
         <FaInfoCircle size={Math.min(20, Math.max(16, window.innerWidth / 70))} />
       </button>
-<<<<<<< HEAD
       
       {/* Remove the keyframe animation style tag since we're using CSS transitions instead */}
-=======
-      <div
-        style={{
-          position: 'absolute',
-          right: isHovered ? '0' : '-120px',
-          top: 0,
-          height: '100%',
-          width: '120px',
-          backgroundColor: 'rgba(0, 0, 0, 0.8)',
-          display: 'flex',
-          alignItems: 'center',
-          justifyContent: 'space-evenly',
-          transition: 'right 0.3s ease-in-out',
-          borderTopRightRadius: '24px',
-          borderBottomRightRadius: '24px',
-        }}
-        onClick={(e) => e.stopPropagation()}
-      >
-        <button
-          style={{
-            padding: '4px 8px',
-            backgroundColor: colors.blue,
-            color: 'white',
-            border: 'none',
-            borderRadius: '12px',
-            cursor: 'pointer',
-            fontSize: '0.75rem',
-          }}
-          onClick={handleParticlesClick}
-        >
-          Particles
-        </button>
-        <button
-          style={{
-            padding: '4px 8px',
-            backgroundColor: colors.green,
-            color: 'white',
-            border: 'none',
-            borderRadius: '12px',
-            cursor: 'pointer',
-            fontSize: '0.75rem',
-          }}
-          onClick={handleAidenClick}
-        >
-          Shader
-        </button>
-        {onParticleClick && (
-          <button
-            onClick={(e) => {
-              e.stopPropagation();
-              onParticleClick(uri);
-            }}
-            style={{
-              backgroundColor: 'rgba(255, 255, 255, 0.2)',
-              color: 'white',
-              border: 'none',
-              borderRadius: '9999px',
-              padding: '0.4rem 0.6rem',
-              fontSize: '0.8rem',
-              cursor: 'pointer',
-              display: 'flex',
-              alignItems: 'center',
-            }}
-          >
-            <FaStar size={12} style={{ marginRight: '0.3rem' }} />
-            Particles
-          </button>
-        )}
-      </div>
->>>>>>> 772f2b1d
     </div>
   );
 }
