import { MemoryRouter as Router, Routes, Route } from 'react-router-dom';
import { useEffect, useState } from 'react';
import icon from '../../assets/icon.svg';
import './App.css';
import MeshGradientBackground from '../components/Backgrounds/MeshGradientBackground';
import SongSelector from '../components/SongSelector/SongSelector';
import SpotifyApp from '../components/Spotify/SpotifyApp';
import Player from '../components/SongPlayer/Player';
import Login from '../components/Spotify/auth/Login'; // Assuming you have a Login component
import frozenLetItGo from '../../assets/audio/frozen_let_it_go.mp3';
<<<<<<< HEAD
import { Button, Modal, Box } from '@mui/material';
import PhillipsHueControls from '../components/Hue/PhillipsHueControls';
import HueDebugOverlay from '../components/Hue/HueDebugOverlay';
=======
import SongDetails from '../components/SongDetails/SongDetails';
import { Song } from '../database/models/Song';
import Particles from '../components/Particles/Particles';
import Aiden from '../components/Aiden/Aiden';
>>>>>>> 5cd082fe

// eslint-disable-next-line react/function-component-definition
const App: React.FC = () => {
  const [accessToken, setAccessToken] = useState<string>('');
  const [selectedTrackURI, setSelectedTrackURI] = useState<string | null>(null);
  const [hueModalOpen, setHueModalOpen] = useState(false);
  const [settingsModalOpen, setSettingsModalOpen] = useState(false);

  // useEffect(() => {
  //   async function getToken() {
  //     const response = await fetch('http://localhost:5001/auth/token');
  //     const json = await response.json();
  //     setAccessToken(json.access_token);
  //   }

  //   getToken();
  // }, []);

  // function Hello() {
  //   // useEffect(() => {
  //   //   // Dynamic import of the sketch to ensure it only runs in the browser
  //   //   import('../particles/sketch').catch(console.error);
  //   // }, []);
  //     <div>
  //       <div className="Hello">
  //         <img width="200" alt="icon" src={icon} />
  //       </div>
  //       <h1>Group 1</h1>
  //       {/* <div className="particle-container" id="particle-container">
  //       </div> */}

  const modalStyle = {
    position: 'absolute',
    top: '50%',
    left: '50%',
    transform: 'translate(-50%, -50%)',
    width: 400,
    bgcolor: 'background.paper',
    boxShadow: 24,
    p: 4,
    borderRadius: 2,
  };

  const hueButtonStyle = {
    position: 'fixed',
    bottom: 16,
    left: 16,
    zIndex: 1000,
  };

  const settingsButtonStyle = {
    position: 'fixed',
    bottom: 16,
    right: 16,
    zIndex: 1000,
  };

  return (
    <Router>
      <Routes>
        <Route
          path="/"
          element={
            <MeshGradientBackground>
              {accessToken === '123' ? (
                <Login />
              ) : (
<<<<<<< HEAD
                <>
                  <div style={{ display: 'flex', flexDirection: 'column', alignItems: 'center' }}>
                    <SongSelector
                      onTrackSelect={setSelectedTrackURI}
                      accessToken={accessToken}
                    />
                    <Player
                      track={{
                        title: 'Let It Go',
                        artist: 'Idina Menzel',
                        albumArt: 'https://cdn-images.dzcdn.net/images/cover/f669aa7623ad8af5fbeb5a196346013a/500x500.jpg',
                        audioSrc: frozenLetItGo, // Use the imported MP3 file
                      }}
                    />
                  </div>

                  <Button
                    variant="contained"
                    sx={hueButtonStyle}
                    onClick={() => setHueModalOpen(true)}
                  >
                    Hue Dev Controls
                  </Button>

                  <Button
                    variant="contained"
                    sx={settingsButtonStyle}
                    onClick={() => setSettingsModalOpen(true)}
                  >
                    Settings
                  </Button>

                  <Modal
                    open={hueModalOpen}
                    onClose={() => setHueModalOpen(false)}
                  >
                    <Box sx={modalStyle}>
                      <PhillipsHueControls lightId={'4738d2a5-4b1a-4699-9054-6b1028aa5140'} />
                    </Box>
                  </Modal>

                  <Modal
                    open={settingsModalOpen}
                    onClose={() => setSettingsModalOpen(false)}
                  >
                    <Box sx={modalStyle}>
                      <HueDebugOverlay />
                    </Box>
                  </Modal>
                </>
=======
                <div
                  style={{
                    display: 'flex',
                    flexDirection: 'column',
                    alignItems: 'center',
                  }}
                >
                  <SongSelector
                    onTrackSelect={setSelectedTrackURI}
                    accessToken={accessToken}
                  />
                </div>
>>>>>>> 5cd082fe
              )}
            </MeshGradientBackground>
          }
        />
        <Route path="/song-details/:id" element={<SongDetails />} />
        <Route path="/particles/:id" element={<Particles />} />
        <Route path="/aiden/:id" element={<Aiden />} />
      </Routes>
    </Router>
  );
};

export default App;

<|MERGE_RESOLUTION|>--- conflicted
+++ resolved
@@ -8,16 +8,13 @@
 import Player from '../components/SongPlayer/Player';
 import Login from '../components/Spotify/auth/Login'; // Assuming you have a Login component
 import frozenLetItGo from '../../assets/audio/frozen_let_it_go.mp3';
-<<<<<<< HEAD
-import { Button, Modal, Box } from '@mui/material';
-import PhillipsHueControls from '../components/Hue/PhillipsHueControls';
-import HueDebugOverlay from '../components/Hue/HueDebugOverlay';
-=======
 import SongDetails from '../components/SongDetails/SongDetails';
 import { Song } from '../database/models/Song';
 import Particles from '../components/Particles/Particles';
 import Aiden from '../components/Aiden/Aiden';
->>>>>>> 5cd082fe
+import { Button, Modal, Box } from '@mui/material';
+import PhillipsHueControls from '../components/Hue/PhillipsHueControls';
+import HueDebugOverlay from '../components/Hue/HueDebugOverlay';
 
 // eslint-disable-next-line react/function-component-definition
 const App: React.FC = () => {
@@ -48,6 +45,7 @@
   //       <h1>Group 1</h1>
   //       {/* <div className="particle-container" id="particle-container">
   //       </div> */}
+
 
   const modalStyle = {
     position: 'absolute',
@@ -85,58 +83,6 @@
               {accessToken === '123' ? (
                 <Login />
               ) : (
-<<<<<<< HEAD
-                <>
-                  <div style={{ display: 'flex', flexDirection: 'column', alignItems: 'center' }}>
-                    <SongSelector
-                      onTrackSelect={setSelectedTrackURI}
-                      accessToken={accessToken}
-                    />
-                    <Player
-                      track={{
-                        title: 'Let It Go',
-                        artist: 'Idina Menzel',
-                        albumArt: 'https://cdn-images.dzcdn.net/images/cover/f669aa7623ad8af5fbeb5a196346013a/500x500.jpg',
-                        audioSrc: frozenLetItGo, // Use the imported MP3 file
-                      }}
-                    />
-                  </div>
-
-                  <Button
-                    variant="contained"
-                    sx={hueButtonStyle}
-                    onClick={() => setHueModalOpen(true)}
-                  >
-                    Hue Dev Controls
-                  </Button>
-
-                  <Button
-                    variant="contained"
-                    sx={settingsButtonStyle}
-                    onClick={() => setSettingsModalOpen(true)}
-                  >
-                    Settings
-                  </Button>
-
-                  <Modal
-                    open={hueModalOpen}
-                    onClose={() => setHueModalOpen(false)}
-                  >
-                    <Box sx={modalStyle}>
-                      <PhillipsHueControls lightId={'4738d2a5-4b1a-4699-9054-6b1028aa5140'} />
-                    </Box>
-                  </Modal>
-
-                  <Modal
-                    open={settingsModalOpen}
-                    onClose={() => setSettingsModalOpen(false)}
-                  >
-                    <Box sx={modalStyle}>
-                      <HueDebugOverlay />
-                    </Box>
-                  </Modal>
-                </>
-=======
                 <div
                   style={{
                     display: 'flex',
@@ -148,8 +94,15 @@
                     onTrackSelect={setSelectedTrackURI}
                     accessToken={accessToken}
                   />
+                  <Modal
+                    open={settingsModalOpen}
+                    onClose={() => setSettingsModalOpen(false)}
+                  >
+                    <Box sx={modalStyle}>
+                      <HueDebugOverlay />
+                    </Box>
+                  </Modal>
                 </div>
->>>>>>> 5cd082fe
               )}
             </MeshGradientBackground>
           }
