--- conflicted
+++ resolved
@@ -12,15 +12,12 @@
 import { Song } from '../database/models/Song';
 import Particles from '../components/Particles/Particles';
 import Aiden from '../components/Aiden/Aiden';
-<<<<<<< HEAD
 import { Button, Modal, Box } from '@mui/material';
 import PhillipsHueControls from '../components/Hue/PhillipsHueControls';
 import HueDebugOverlay from '../components/Hue/HueDebugOverlay';
-=======
 import ShaderVisuals from '../shader/ShaderVisuals';
 import PlayScene from '../components/SongPlayer/PlayScene';
 import ThreeTest from './threetest';
->>>>>>> 5c3e22bf
 
 // eslint-disable-next-line react/function-component-definition
 const App: React.FC = () => {
@@ -51,7 +48,6 @@
   //       <h1>Group 1</h1>
   //       {/* <div className="particle-container" id="particle-container">
   //       </div> */}
-
 
   const modalStyle = {
     position: 'absolute',
@@ -116,16 +112,22 @@
         <Route path="/song-details/:id" element={<SongDetails />} />
         <Route path="/particles/:id" element={<Particles />} />
         {/* <Route path="/aiden/:id" element={<ThreeTest />} /> */}
-        <Route path="/aiden/:id" element={<ShaderVisuals track={{
-              title: 'Let It Go',
-              artist: 'Idina Menzel',
-              albumArt:
-                'https://cdn-images.dzcdn.net/images/cover/f669aa7623ad8af5fbeb5a196346013a/500x500.jpg',
-            }} />} />
+        <Route
+          path="/aiden/:id"
+          element={
+            <ShaderVisuals
+              track={{
+                title: 'Let It Go',
+                artist: 'Idina Menzel',
+                albumArt:
+                  'https://cdn-images.dzcdn.net/images/cover/f669aa7623ad8af5fbeb5a196346013a/500x500.jpg',
+              }}
+            />
+          }
+        />
       </Routes>
     </Router>
   );
 };
 
-export default App;
-
+export default App;